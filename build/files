# This file is supposed to become the primary source of the files composing
# wxWidgets libraries and in the future all the other make/project files
# containing lists of wxWidgets sources will be generated from it.
#
# Currently most of build/bakefiles/files.bkl and MSVC10+ projects can be
# updated by running upmake script.
#
# The format of this file is very simple:
#  - Everything after '#' is a comment.
#  - White space is not significant.
#  - Variable definitions must start with "VAR=" line.
#  - Anything after one variable definition until the next one is the contents
#    of the variable. Notice that no variable expansion or anything other
#    fancy is done here.

# For the sources used in MSVC project files we also follow a convention that
# for each FOO_SRC there is a matching FOO_HDR, this allows us to just like FOO
# in the msvc_projects file instead of listing both the sources and headers.

### wxBase

## UNIX

# Files used on all Unix systems, including Darwin
BASE_UNIX_AND_DARWIN_SRC =
    src/common/fdiodispatcher.cpp
    src/common/selectdispatcher.cpp
    src/unix/appunix.cpp
    src/unix/dir.cpp
    src/unix/dlunix.cpp
    src/unix/epolldispatcher.cpp
    src/unix/evtloopunix.cpp
    src/unix/fdiounix.cpp
    src/unix/snglinst.cpp
    src/unix/stackwalk.cpp
    src/unix/timerunx.cpp
    src/unix/threadpsx.cpp
    src/unix/utilsunx.cpp
    src/unix/wakeuppipe.cpp
    src/unix/fswatcher_kqueue.cpp

BASE_UNIX_AND_DARWIN_HDR =
    wx/unix/app.h
    wx/unix/apptbase.h
    wx/unix/apptrait.h
    wx/unix/chkconf.h
    wx/unix/evtloop.h
    wx/unix/evtloopsrc.h
    wx/unix/pipe.h
    wx/unix/stackwalk.h
    wx/unix/tls.h
    wx/unix/fswatcher_kqueue.h

# Files used on all Unix systems, including Darwin with any port but wxMac
# (this is really an aberration, we should also use these files for wxMac,
#  it's not done because of some OS 9 support leftovers only now)
BASE_UNIX_AND_DARWIN_NOTWXMAC_SRC =
    $(BASE_UNIX_AND_DARWIN_SRC)
    src/unix/mimetype.cpp

BASE_UNIX_AND_DARWIN_NOTWXMAC_HDR =
    $(BASE_UNIX_AND_DARWIN_HDR)
    wx/unix/mimetype.h

# Files used on all non-Darwin Unix systems (because Darwin provides other,
# better, native equivalents of the functionality they implement (e.g.
# CFSocket instead of BSD sockets) or doesn't provide it at all (epoll,
# backtrace())
BASE_UNIX_SRC =
    $(BASE_UNIX_AND_DARWIN_NOTWXMAC_SRC)
    src/unix/fswatcher_inotify.cpp
    src/unix/secretstore.cpp
    src/unix/stdpaths.cpp

BASE_UNIX_HDR =
    $(BASE_UNIX_AND_DARWIN_NOTWXMAC_HDR)
    wx/unix/fswatcher_inotify.h
    wx/unix/stdpaths.h


## Windows

BASE_WIN32_SRC =
    src/msw/basemsw.cpp
    src/msw/crashrpt.cpp
    src/msw/debughlp.cpp
    src/msw/dde.cpp
    src/msw/dir.cpp
    src/msw/dlmsw.cpp
    src/msw/evtloopconsole.cpp
    src/msw/mimetype.cpp
    src/msw/power.cpp
    src/msw/regconf.cpp
    src/msw/registry.cpp
    src/msw/secretstore.cpp
    src/msw/snglinst.cpp
    src/msw/stackwalk.cpp
    src/msw/stdpaths.cpp
    src/msw/thread.cpp
    src/msw/timer.cpp
    src/msw/utils.cpp
    src/msw/utilsexc.cpp
    src/msw/fswatcher.cpp

BASE_AND_GUI_WIN32_SRC =
    src/msw/main.cpp
    src/msw/volume.cpp

BASE_WIN32_HDR =
    wx/msw/apptrait.h
    wx/msw/apptbase.h
    wx/msw/chkconf.h
    wx/msw/crashrpt.h
    wx/msw/dde.h
    wx/msw/debughlp.h
    wx/msw/evtloopconsole.h
    wx/msw/gccpriv.h
    wx/msw/libraries.h
    wx/msw/mimetype.h
    wx/msw/private.h
    wx/msw/regconf.h
    wx/msw/registry.h
    wx/msw/seh.h
    wx/msw/stackwalk.h
    wx/msw/stdpaths.h
    wx/msw/winundef.h
    wx/msw/winver.h
    wx/msw/wrapcctl.h
    wx/msw/wrapcdlg.h
    wx/msw/wrapwin.h
    wx/msw/fswatcher.h


## OS X

# Used on Mac OS X wxMac base, and Mac OS X darwin base
BASE_COREFOUNDATION_SRC =
    src/osx/core/cfstring.cpp
    src/osx/core/evtloop_cf.cpp
    src/osx/core/secretstore.cpp
    src/osx/core/strconv_cf.cpp
    src/osx/core/utilsexc_base.cpp
    src/osx/cocoa/utils_base.mm

BASE_COREFOUNDATION_HDR =
    wx/osx/carbon/region.h
    wx/osx/core/cfdataref.h
    wx/osx/core/cfarray.h
    wx/osx/core/cfdictionary.h
    wx/osx/core/cftype.h
    wx/osx/core/cfref.h
    wx/osx/core/cfstring.h
    wx/osx/core/colour.h
    wx/osx/core/hid.h
    wx/osx/core/evtloop.h
    wx/osx/core/objcid.h
    wx/osx/core/private.h

# Base files used by OS X ports (not Carbon)
BASE_OSX_SHARED_SRC =
    src/osx/core/mimetype.cpp
    src/osx/fswatcher_fsevents.cpp
    src/osx/cocoa/stdpaths.mm
    $(BASE_COREFOUNDATION_SRC)
    $(BASE_UNIX_AND_DARWIN_SRC)

BASE_OSX_SHARED_HDR =
    wx/osx/fswatcher_fsevents.h
    $(BASE_COREFOUNDATION_HDR)
    $(BASE_UNIX_AND_DARWIN_HDR)

# Base and GUI files used by OS X
BASE_AND_GUI_OSX_COCOA_SRC =
    src/osx/cocoa/utils.mm
    src/osx/cocoa/power.mm

BASE_AND_GUI_OSX_IPHONE_SRC =
    src/osx/iphone/utils.mm

# files used by non-wxMac OS X builds
BASE_OSX_NOTWXMAC_SRC =
    $(BASE_UNIX_AND_DARWIN_NOTWXMAC_SRC)
    $(BASE_COREFOUNDATION_SRC)

BASE_OSX_NOTWXMAC_HDR =
    $(BASE_UNIX_AND_DARWIN_NOTWXMAC_HDR)
    $(BASE_COREFOUNDATION_HDR)


## Qt

QT_HDR =
    wx/generic/activityindicator.h
    wx/generic/animate.h
    wx/generic/caret.h
    wx/generic/clrpickerg.h
    wx/generic/collpaneg.h
    wx/generic/fdrepdlg.h
    wx/generic/filepickerg.h
    wx/generic/fontpickerg.h
    wx/generic/icon.h
    wx/generic/imaglist.h
    wx/generic/prntdlgg.h
    wx/qt/accel.h
    wx/qt/anybutton.h
    wx/qt/app.h
    wx/qt/apptbase.h
    wx/qt/apptrait.h
    wx/qt/bitmap.h
    wx/qt/bmpbuttn.h
    wx/qt/brush.h
    wx/qt/button.h
    wx/qt/calctrl.h
    wx/qt/checkbox.h
    wx/qt/checklst.h
    wx/qt/choice.h
    wx/qt/clipbrd.h
    wx/qt/clrpicker.h
    wx/qt/colordlg.h
    wx/qt/colour.h
    wx/qt/combobox.h
    wx/qt/control.h
    wx/qt/converter.h
    wx/qt/ctrlsub.h
    wx/qt/cursor.h
    wx/qt/dataform.h
    wx/qt/dataobj.h
    wx/qt/dataobj2.h
    wx/qt/dataview.h
    wx/qt/dc.h
    wx/qt/dcclient.h
    wx/qt/dcmemory.h
    wx/qt/dcprint.h
    wx/qt/dcscreen.h
    wx/qt/defs.h
    wx/qt/dialog.h
    wx/qt/dirdlg.h
    wx/qt/dnd.h
    wx/qt/dvrenderer.h
    wx/qt/dvrenderers.h
    wx/qt/evtloop.h
    wx/qt/filedlg.h
    wx/qt/font.h
    wx/qt/fontdlg.h
    wx/qt/frame.h
    wx/qt/gauge.h
    wx/qt/listbox.h
    wx/qt/listctrl.h
    wx/qt/mdi.h
    wx/qt/menu.h
    wx/qt/menuitem.h
    wx/qt/minifram.h
    wx/qt/msgdlg.h
    wx/qt/nonownedwnd.h
    wx/qt/notebook.h
    wx/qt/palette.h
    wx/qt/pen.h
    wx/qt/popupwin.h
    wx/qt/printdlg.h
    wx/qt/printqt.h
    wx/qt/private/winevent.h
    wx/qt/radiobox.h
    wx/qt/radiobut.h
    wx/qt/region.h
    wx/qt/scrolbar.h
    wx/qt/slider.h
    wx/qt/spinbutt.h
    wx/qt/spinctrl.h
    wx/qt/statbmp.h
    wx/qt/statbox.h
    wx/qt/statline.h
    wx/qt/stattext.h
    wx/qt/statusbar.h
    wx/qt/taskbar.h
    wx/qt/textctrl.h
    wx/qt/textdlg.h
    wx/qt/textentry.h
    wx/qt/tglbtn.h
    wx/qt/timer.h
    wx/qt/toolbar.h
    wx/qt/tooltip.h
    wx/qt/toplevel.h
    wx/qt/utils.h
    wx/qt/window.h

QT_SRC=
    src/common/taskbarcmn.cpp
    src/generic/activityindicator.cpp
    src/generic/animateg.cpp
    src/generic/caret.cpp
    src/generic/clrpickerg.cpp
    src/generic/collpaneg.cpp
    src/generic/fdrepdlg.cpp
    src/generic/filepickerg.cpp
    src/generic/fontpickerg.cpp
    src/generic/icon.cpp
    src/generic/imaglist.cpp
    src/generic/prntdlgg.cpp
    src/generic/textmeasure.cpp
    src/qt/accel.cpp
    src/qt/anybutton.cpp
    src/qt/app.cpp
    src/qt/apptraits.cpp
    src/qt/bitmap.cpp
    src/qt/bmpbuttn.cpp
    src/qt/brush.cpp
    src/qt/button.cpp
    src/qt/calctrl.cpp
    src/qt/checkbox.cpp
    src/qt/checklst.cpp
    src/qt/choice.cpp
    src/qt/clipbrd.cpp
    src/qt/clrpicker.cpp
    src/qt/colordlg.cpp
    src/qt/colour.cpp
    src/qt/combobox.cpp
    src/qt/control.cpp
    src/qt/converter.cpp
    src/qt/converter.cpp
    src/qt/ctrlsub.cpp
    src/qt/cursor.cpp
    src/qt/dataobj.cpp
    src/qt/dataview.cpp
    src/qt/dc.cpp
    src/qt/dcclient.cpp
    src/qt/dcmemory.cpp
    src/qt/dcprint.cpp
    src/qt/dcscreen.cpp
    src/qt/defs.cpp
    src/qt/dialog.cpp
    src/qt/display.cpp
    src/qt/dnd.cpp
    src/qt/dvrenderer.cpp
    src/qt/dvrenderers.cpp
    src/qt/evtloop.cpp
    src/qt/filedlg.cpp
    src/qt/font.cpp
    src/qt/fontdlg.cpp
    src/qt/fontenum.cpp
    src/qt/fontutil.cpp
    src/qt/frame.cpp
    src/qt/gauge.cpp
    src/qt/listbox.cpp
    src/qt/listctrl.cpp
    src/qt/mdi.cpp
    src/qt/menu.cpp
    src/qt/menuitem.cpp
    src/qt/minifram.cpp
    src/qt/msgdlg.cpp
    src/qt/nonownedwnd.cpp
    src/qt/notebook.cpp
    src/qt/palette.cpp
    src/qt/pen.cpp
    src/qt/popupwin.cpp
    src/qt/printdlg.cpp
    src/qt/printqt.cpp
    src/qt/radiobox.cpp
    src/qt/radiobut.cpp
    src/qt/region.cpp
    src/qt/scrolbar.cpp
    src/qt/settings.cpp
    src/qt/slider.cpp
    src/qt/sockqt.cpp
    src/qt/spinbutt.cpp
    src/qt/spinctrl.cpp
    src/qt/statbmp.cpp
    src/qt/statbox.cpp
    src/qt/statline.cpp
    src/qt/stattext.cpp
    src/qt/statusbar.cpp
    src/qt/taskbar.cpp
    src/qt/textctrl.cpp
    src/qt/textentry.cpp
    src/qt/tglbtn.cpp
    src/qt/timer.cpp
    src/qt/toolbar.cpp
    src/qt/tooltip.cpp
    src/qt/toplevel.cpp
    src/qt/uiaction.cpp
    src/qt/utils.cpp
    src/qt/utils.cpp
    src/qt/window.cpp
<<<<<<< HEAD
    src/unix/dialup.cpp
    src/unix/joystick.cpp
    src/unix/sound.cpp
=======

ADVANCED_QT_HDR=
    wx/generic/activityindicator.h
    wx/generic/animate.h
    wx/qt/calctrl.h
    wx/qt/dataview.h
    wx/qt/dvrenderer.h
    wx/qt/dvrenderers.h
    wx/qt/taskbar.h

ADVANCED_QT_SRC=
    src/generic/activityindicator.cpp
    src/generic/animateg.cpp
    src/qt/calctrl.cpp
    src/qt/converter.cpp
    src/qt/dataview.cpp
    src/qt/dvrenderer.cpp
    src/qt/dvrenderers.cpp
    src/qt/taskbar.cpp
    src/common/taskbarcmn.cpp
    src/qt/utils.cpp
>>>>>>> 5349d48c

MEDIA_QT_SRC=
    src/qt/mediactrl.cpp

## Common

BASE_CMN_SRC =
    src/common/any.cpp
    src/common/appbase.cpp
    src/common/arcall.cpp
    src/common/arcfind.cpp
    src/common/archive.cpp
    src/common/arrstr.cpp
    src/common/base64.cpp
    src/common/clntdata.cpp
    src/common/cmdline.cpp
    src/common/config.cpp
    src/common/convauto.cpp
    src/common/datetime.cpp
    src/common/datetimefmt.cpp
    src/common/datstrm.cpp
    src/common/dircmn.cpp
    src/common/dynlib.cpp
    src/common/dynload.cpp
    src/common/encconv.cpp
    src/common/evtloopcmn.cpp
    src/common/extended.c
    src/common/ffile.cpp
    src/common/file.cpp
    src/common/fileback.cpp
    src/common/fileconf.cpp
    src/common/filefn.cpp
    src/common/filename.cpp
    src/common/filesys.cpp
    src/common/filtall.cpp
    src/common/filtfind.cpp
    src/common/fmapbase.cpp
    src/common/fs_arc.cpp
    src/common/fs_filter.cpp
    src/common/hash.cpp
    src/common/hashmap.cpp
    src/common/init.cpp
    src/common/intl.cpp
    src/common/ipcbase.cpp
    src/common/languageinfo.cpp
    src/common/list.cpp
    src/common/log.cpp
    src/common/longlong.cpp
    src/common/lzmastream.cpp
    src/common/memory.cpp
    src/common/mimecmn.cpp
    src/common/module.cpp
    src/common/mstream.cpp
    src/common/numformatter.cpp
    src/common/object.cpp
    src/common/platinfo.cpp
    src/common/powercmn.cpp
    src/common/process.cpp
    src/common/regex.cpp
    src/common/secretstore.cpp
    src/common/stdpbase.cpp
    src/common/sstream.cpp
    src/common/stdstream.cpp
    src/common/stopwatch.cpp
    src/common/strconv.cpp
    src/common/stream.cpp
    src/common/string.cpp
    src/common/stringimpl.cpp
    src/common/stringops.cpp
    src/common/strvararg.cpp
    src/common/sysopt.cpp
    src/common/tarstrm.cpp
    src/common/textbuf.cpp
    src/common/textfile.cpp
    src/common/threadinfo.cpp
    src/common/time.cpp
    src/common/timercmn.cpp
    src/common/timerimpl.cpp
    src/common/tokenzr.cpp
    src/common/translation.cpp
    src/common/txtstrm.cpp
    src/common/unichar.cpp
    src/common/uri.cpp
    src/common/ustring.cpp
    src/common/variant.cpp
    src/common/wfstream.cpp
    src/common/wxcrt.cpp
    src/common/wxprintf.cpp
    src/common/xlocale.cpp
    src/common/xti.cpp
    src/common/xtistrm.cpp
    src/common/zipstrm.cpp
    src/common/zstream.cpp
    src/common/fswatchercmn.cpp
    src/generic/fswatcherg.cpp

BASE_AND_GUI_CMN_SRC =
    src/common/event.cpp
    src/common/fs_mem.cpp
    src/common/msgout.cpp
    src/common/utilscmn.cpp
BASE_CMN_HDR =
    wx/afterstd.h
    wx/any.h
    wx/anystr.h
    wx/app.h
    wx/apptrait.h
    wx/archive.h
    wx/arrimpl.cpp
    wx/arrstr.h
    wx/atomic.h
    wx/base64.h
    wx/beforestd.h
    wx/buffer.h
    wx/build.h
    wx/chartype.h
    wx/checkeddelete.h
    wx/chkconf.h
    wx/clntdata.h
    wx/cmdargs.h
    wx/cmdline.h
    wx/compiler.h
    wx/confbase.h
    wx/config.h
    wx/convauto.h
    wx/containr.h
    wx/cpp.h
    wx/crt.h
    wx/datetime.h
    wx/datstrm.h
    wx/dde.h
    wx/debug.h
    wx/defs.h
    wx/dir.h
    wx/dlimpexp.h
    wx/dlist.h
    wx/dynarray.h
    wx/dynlib.h
    wx/dynload.h
    wx/encconv.h
    wx/event.h
    wx/eventfilter.h
    wx/evtloop.h
    wx/evtloopsrc.h
    wx/except.h
    wx/features.h
    wx/flags.h
    wx/ffile.h
    wx/file.h
    wx/fileconf.h
    wx/filefn.h
    wx/filename.h
    wx/filesys.h
    wx/fontenc.h
    wx/fontmap.h
    wx/fs_arc.h
    wx/fs_filter.h
    wx/fs_mem.h
    wx/fs_zip.h
    wx/hash.h
    wx/hashmap.h
    wx/hashset.h
    wx/iconloc.h
    wx/init.h
    wx/intl.h
    wx/iosfwrap.h
    wx/ioswrap.h
    wx/ipc.h
    wx/ipcbase.h
    wx/kbdstate.h
    wx/language.h
    wx/link.h
    wx/list.h
    wx/listimpl.cpp
    wx/log.h
    wx/longlong.h
    wx/lzmastream.h
    wx/math.h
    wx/memconf.h
    wx/memory.h
    wx/memtext.h
    wx/mimetype.h
    wx/module.h
    wx/mousestate.h
    wx/msgout.h
    wx/msgqueue.h
    wx/mstream.h
    wx/numformatter.h
    wx/object.h
    wx/platform.h
    wx/platinfo.h
    wx/power.h
    wx/process.h
    wx/ptr_scpd.h
    wx/ptr_shrd.h
    wx/recguard.h
    wx/regex.h
    wx/rtti.h
    wx/scopedarray.h
    wx/scopedptr.h
    wx/scopeguard.h
    wx/secretstore.h
    wx/sharedptr.h
    wx/snglinst.h
    wx/sstream.h
    wx/stack.h
    wx/stackwalk.h
    wx/stdpaths.h
    wx/stdstream.h
    wx/stockitem.h
    wx/stopwatch.h
    wx/strconv.h
    wx/stream.h
    wx/string.h
    wx/stringimpl.h
    wx/stringops.h
    wx/strvararg.h
    wx/sysopt.h
    wx/tarstrm.h
    wx/textbuf.h
    wx/textfile.h
    wx/thread.h
    wx/thrimpl.cpp
    wx/time.h
    wx/timer.h
    wx/tls.h
    wx/tokenzr.h
    wx/tracker.h
    wx/translation.h
    wx/txtstrm.h
    wx/typeinfo.h
    wx/types.h
    wx/unichar.h
    wx/uri.h
    wx/ustring.h
    wx/utils.h
    wx/variant.h
    wx/vector.h
    wx/version.h
    wx/versioninfo.h
    wx/volume.h
    wx/weakref.h
    wx/wfstream.h
    wx/wx.h
    wx/wxchar.h
    wx/wxcrt.h
    wx/wxcrtbase.h
    wx/wxcrtvararg.h
    wx/wxprec.h
    wx/xlocale.h
    wx/xti.h
    wx/xti2.h
    wx/xtistrm.h
    wx/xtictor.h
    wx/xtihandler.h
    wx/xtiprop.h
    wx/xtitypes.h
    wx/zipstrm.h
    wx/zstream.h
    wx/meta/convertible.h
    wx/meta/if.h
    wx/meta/implicitconversion.h
    wx/meta/int2type.h
    wx/meta/movable.h
    wx/meta/pod.h
    wx/meta/removeref.h
    wx/fswatcher.h
    wx/generic/fswatcher.h


# wxNet

NET_UNIX_SRC =
    src/common/socketiohandler.cpp
    src/unix/sockunix.cpp

NET_OSX_SRC =
    src/osx/core/sockosx.cpp

NET_WIN32_SRC =
    src/msw/sockmsw.cpp
    src/msw/urlmsw.cpp
NET_WIN32_HDR =

NET_CMN_SRC =
    src/common/fs_inet.cpp
    src/common/ftp.cpp
    src/common/http.cpp
    src/common/protocol.cpp
    src/common/sckaddr.cpp
    src/common/sckfile.cpp
    src/common/sckipc.cpp
    src/common/sckstrm.cpp
    src/common/socket.cpp
    src/common/url.cpp
NET_CMN_HDR =
    wx/fs_inet.h
    wx/protocol/file.h
    wx/protocol/ftp.h
    wx/protocol/http.h
    wx/protocol/log.h
    wx/protocol/protocol.h
    wx/sckaddr.h
    wx/sckipc.h
    wx/sckstrm.h
    wx/socket.h
    wx/url.h

# wxQA (non GUI library)

QA_SRC =
    src/common/debugrpt.cpp
    src/generic/dbgrptg.cpp

QA_HDR =
    wx/debugrpt.h

# Common GUI files

GUI_CMN_SRC =
    src/common/accelcmn.cpp
    src/common/accesscmn.cpp
    src/common/addremovectrl.cpp
    src/common/affinematrix2d.cpp
    src/common/anidecod.cpp
    src/common/animatecmn.cpp
    src/common/appcmn.cpp
    src/common/artprov.cpp
    src/common/artstd.cpp
    src/common/arttango.cpp
    src/common/bmpbase.cpp
    src/common/bmpbtncmn.cpp
    src/common/bmpcboxcmn.cpp
    src/common/bookctrl.cpp
    src/common/btncmn.cpp
    src/common/cairo.cpp
    src/common/calctrlcmn.cpp
    src/common/checkboxcmn.cpp
    src/common/checklstcmn.cpp
    src/common/choiccmn.cpp
    src/common/clipcmn.cpp
    src/common/clrpickercmn.cpp
    src/common/cmdproc.cpp
    src/common/cmndata.cpp
    src/common/colourcmn.cpp
    src/common/colourdata.cpp
    src/common/combocmn.cpp
    src/common/containr.cpp
    src/common/cshelp.cpp
    src/common/ctrlcmn.cpp
    src/common/ctrlsub.cpp
    src/common/datavcmn.cpp
    src/common/dcbase.cpp
    src/common/dcbufcmn.cpp
    src/common/dcgraph.cpp
    src/common/dcsvg.cpp
    src/common/dirctrlcmn.cpp
    src/common/dlgcmn.cpp
    src/common/dndcmn.cpp
    src/common/dobjcmn.cpp
    src/common/docmdi.cpp
    src/common/docview.cpp
    src/common/dpycmn.cpp
    src/common/dseldlg.cpp
    src/common/effects.cpp
    src/common/fddlgcmn.cpp
    src/common/filectrlcmn.cpp
    src/common/filehistorycmn.cpp
    src/common/filepickercmn.cpp
    src/common/fldlgcmn.cpp
    src/common/fontcmn.cpp
    src/common/fontdata.cpp
    src/common/fontenumcmn.cpp
    src/common/fontmap.cpp
    src/common/fontpickercmn.cpp
    src/common/fontutilcmn.cpp
    src/common/framecmn.cpp
    src/common/gaugecmn.cpp
    src/common/gbsizer.cpp
    src/common/gdicmn.cpp
    src/common/geometry.cpp
    src/common/gifdecod.cpp
    src/common/graphcmn.cpp
    src/common/gridcmn.cpp
    src/common/headercolcmn.cpp
    src/common/headerctrlcmn.cpp
    src/common/helpbase.cpp
    src/common/hyperlnkcmn.cpp
    src/common/iconbndl.cpp
    src/common/imagall.cpp
    src/common/imagbmp.cpp
    src/common/image.cpp
    src/common/imagfill.cpp
    src/common/imaggif.cpp
    src/common/imagiff.cpp
    src/common/imagjpeg.cpp
    src/common/imagpcx.cpp
    src/common/imagpng.cpp
    src/common/imagpnm.cpp
    src/common/imagtga.cpp
    src/common/imagtiff.cpp
    src/common/imagxpm.cpp
    src/common/layout.cpp
    src/common/lboxcmn.cpp
    src/common/listctrlcmn.cpp
    src/common/markupparser.cpp
    src/common/matrix.cpp
    src/common/menucmn.cpp
    src/common/modalhook.cpp
    src/common/mousemanager.cpp
    src/common/nbkbase.cpp
    src/common/notifmsgcmn.cpp
    src/common/odcombocmn.cpp
    src/common/overlaycmn.cpp
    src/common/ownerdrwcmn.cpp
    src/common/panelcmn.cpp
    src/common/paper.cpp
    src/common/persist.cpp
    src/common/pickerbase.cpp
    src/common/popupcmn.cpp
    src/common/preferencescmn.cpp
    src/common/prntbase.cpp
    src/common/quantize.cpp
    src/common/radiobtncmn.cpp
    src/common/radiocmn.cpp
    src/common/rearrangectrl.cpp
    src/common/rendcmn.cpp
    src/common/rgncmn.cpp
    src/common/richtooltipcmn.cpp
    src/common/scrolbarcmn.cpp
    src/common/settcmn.cpp
    src/common/sizer.cpp
    src/common/slidercmn.cpp
    src/common/spinbtncmn.cpp
    src/common/spinctrlcmn.cpp
    src/common/srchcmn.cpp
    src/common/statbar.cpp
    src/common/statbmpcmn.cpp
    src/common/statboxcmn.cpp
    src/common/statlinecmn.cpp
    src/common/stattextcmn.cpp
    src/common/stockitem.cpp
    src/common/tbarbase.cpp
    src/common/textcmn.cpp
    src/common/textentrycmn.cpp
    src/common/textmeasurecmn.cpp
    src/common/toplvcmn.cpp
    src/common/treebase.cpp
    src/common/uiactioncmn.cpp
    src/common/valgen.cpp
    src/common/validate.cpp
    src/common/valnum.cpp
    src/common/valtext.cpp
    src/common/wincmn.cpp
    src/common/windowid.cpp
    src/common/wrapsizer.cpp
    src/common/xpmdecod.cpp
    src/generic/aboutdlgg.cpp
    src/generic/bannerwindow.cpp
    src/generic/bmpcboxg.cpp
    src/generic/busyinfo.cpp
    src/generic/buttonbar.cpp
    src/generic/calctrlg.cpp
    src/generic/choicbkg.cpp
    src/generic/choicdgg.cpp
    src/generic/collheaderctrlg.cpp
    src/generic/combog.cpp
    src/generic/commandlinkbuttong.cpp
    src/generic/datavgen.cpp
    src/generic/datectlg.cpp
    src/generic/dcpsg.cpp
    src/generic/dirctrlg.cpp
    src/generic/dragimgg.cpp
    src/generic/editlbox.cpp
    src/generic/filectrlg.cpp
    src/generic/graphicc.cpp
    src/generic/grid.cpp
    src/generic/gridctrl.cpp
    src/generic/grideditors.cpp
    src/generic/gridsel.cpp
    src/generic/headerctrlg.cpp
    src/generic/helpext.cpp
    src/generic/hyperlinkg.cpp
    src/generic/infobar.cpp
    src/generic/laywin.cpp
    src/generic/listbkg.cpp
    src/generic/logg.cpp
    src/generic/markuptext.cpp
    src/generic/msgdlgg.cpp
    src/generic/notifmsgg.cpp
    src/generic/numdlgg.cpp
    src/generic/odcombo.cpp
    src/generic/preferencesg.cpp
    src/generic/printps.cpp
    src/generic/progdlgg.cpp
    src/generic/propdlg.cpp
    src/generic/renderg.cpp
    src/generic/richmsgdlgg.cpp
    src/generic/richtooltipg.cpp
    src/generic/sashwin.cpp
    src/generic/scrlwing.cpp
    src/generic/selstore.cpp
    src/generic/spinctlg.cpp
    src/generic/splash.cpp
    src/generic/splitter.cpp
    src/generic/srchctlg.cpp
    src/generic/statbmpg.cpp
    src/generic/stattextg.cpp
    src/generic/textdlgg.cpp
    src/generic/timectrlg.cpp
    src/generic/tipdlg.cpp
    src/generic/tipwin.cpp
    src/generic/toolbkg.cpp
    src/generic/treebkg.cpp
    src/generic/treectlg.cpp
    src/generic/treelist.cpp
    src/generic/vlbox.cpp
    src/generic/vscroll.cpp
    src/generic/wizard.cpp
    src/xrc/xmlreshandler.cpp

GUI_CMN_HDR =
    wx/aboutdlg.h
    wx/accel.h
    wx/access.h
    wx/activityindicator.h
    wx/addremovectrl.h
    wx/affinematrix2d.h
    wx/affinematrix2dbase.h
    wx/anidecod.h
    wx/animate.h
    wx/animdecod.h
    wx/anybutton.h
    wx/appprogress.h
    wx/artprov.h
    wx/bannerwindow.h
    wx/bitmap.h
    wx/bmpbuttn.h
    wx/bmpcbox.h
    wx/bookctrl.h
    wx/brush.h
    wx/busyinfo.h
    wx/button.h
    wx/calctrl.h
    wx/caret.h
    wx/checkbox.h
    wx/checklst.h
    wx/choicdlg.h
    wx/choice.h
    wx/choicebk.h
    wx/clipbrd.h
    wx/clrpicker.h
    wx/cmdproc.h
    wx/cmndata.h
    wx/collheaderctrl.h
    wx/collpane.h
    wx/colordlg.h
    wx/colour.h
    wx/colourdata.h
    wx/combo.h
    wx/combobox.h
    wx/commandlinkbutton.h
    wx/compositewin.h
    wx/control.h
    wx/cshelp.h
    wx/ctrlsub.h
    wx/cursor.h
    wx/custombgwin.h
    wx/dataobj.h
    wx/dataview.h
    wx/datectrl.h
    wx/dateevt.h
    wx/datetimectrl.h
    wx/dc.h
    wx/dcbuffer.h
    wx/dcclient.h
    wx/dcgraph.h
    wx/dcmemory.h
    wx/dcmirror.h
    wx/dcprint.h
    wx/dcps.h
    wx/dcscreen.h
    wx/dcsvg.h
    wx/dialog.h
    wx/dialup.h
    wx/dirctrl.h
    wx/dirdlg.h
    wx/display.h
    wx/display_impl.h
    wx/dnd.h
    wx/docmdi.h
    wx/docview.h
    wx/dragimag.h
    wx/dvrenderers.h
    wx/editlbox.h
    wx/effects.h
    wx/encinfo.h
    wx/fdrepdlg.h
    wx/filectrl.h
    wx/filedlg.h
    wx/filehistory.h
    wx/filepicker.h
    wx/fmappriv.h
    wx/font.h
    wx/fontdata.h
    wx/fontdlg.h
    wx/fontenum.h
    wx/fontpicker.h
    wx/fontutil.h
    wx/frame.h
    wx/gauge.h
    wx/gbsizer.h
    wx/gdicmn.h
    wx/gdiobj.h
    wx/generic/aboutdlgg.h
    wx/generic/accel.h
    wx/generic/bmpcbox.h
    wx/generic/busyinfo.h
    wx/generic/buttonbar.h
    wx/generic/calctrlg.h
    wx/generic/choicdgg.h
    wx/generic/collheaderctrl.h
    wx/generic/combo.h
    wx/generic/custombgwin.h
    wx/generic/dataview.h
    wx/generic/datectrl.h
    wx/generic/dcpsg.h
    wx/generic/dirctrlg.h
    wx/generic/dragimgg.h
    wx/generic/dvrenderer.h
    wx/generic/dvrenderers.h
    wx/generic/filectrlg.h
    wx/generic/grid.h
    wx/generic/gridctrl.h
    wx/generic/grideditors.h
    wx/generic/gridsel.h
    wx/generic/headerctrlg.h
    wx/generic/helpext.h
    wx/generic/hyperlink.h
    wx/generic/infobar.h
    wx/generic/laywin.h
    wx/generic/logg.h
    wx/generic/msgdlgg.h
    wx/generic/notebook.h
    wx/generic/notifmsg.h
    wx/generic/numdlgg.h
    wx/generic/panelg.h
    wx/generic/printps.h
    wx/generic/prntdlgg.h
    wx/generic/progdlgg.h
    wx/generic/propdlg.h
    wx/generic/richmsgdlgg.h
    wx/generic/sashwin.h
    wx/generic/scrolwin.h
    wx/generic/spinctlg.h
    wx/generic/splash.h
    wx/generic/splitter.h
    wx/generic/srchctlg.h
    wx/generic/statbmpg.h
    wx/generic/stattextg.h
    wx/generic/textdlgg.h
    wx/generic/timectrl.h
    wx/generic/treectlg.h
    wx/generic/wizard.h
    wx/geometry.h
    wx/gifdecod.h
    wx/graphics.h
    wx/grid.h
    wx/headercol.h
    wx/headerctrl.h
    wx/help.h
    wx/helpbase.h
    wx/helphtml.h
    wx/helpwin.h
    wx/hyperlink.h
    wx/icon.h
    wx/iconbndl.h
    wx/imagbmp.h
    wx/image.h
    wx/imaggif.h
    wx/imagiff.h
    wx/imagjpeg.h
    wx/imaglist.h
    wx/imagpcx.h
    wx/imagpng.h
    wx/imagpnm.h
    wx/imagtga.h
    wx/imagtiff.h
    wx/imagxpm.h
    wx/infobar.h
    wx/itemattr.h
    wx/itemid.h
    wx/joystick.h
    wx/layout.h
    wx/laywin.h
    wx/listbase.h
    wx/listbook.h
    wx/listbox.h
    wx/listctrl.h
    wx/matrix.h
    wx/mdi.h
    wx/menu.h
    wx/menuitem.h
    wx/metafile.h
    wx/minifram.h
    wx/modalhook.h
    wx/mousemanager.h
    wx/msgdlg.h
    wx/nativewin.h
    wx/nonownedwnd.h
    wx/notebook.h
    wx/notifmsg.h
    wx/numdlg.h
    wx/odcombo.h
    wx/overlay.h
    wx/ownerdrw.h
    wx/palette.h
    wx/panel.h
    wx/paper.h
    wx/pen.h
    wx/peninfobase.h
    wx/persist.h
    wx/persist/bookctrl.h
    wx/persist/dataview.h
    wx/persist/splitter.h
    wx/persist/toplevel.h
    wx/persist/treebook.h
    wx/persist/window.h
    wx/pickerbase.h
    wx/popupwin.h
    wx/position.h
    wx/preferences.h
    wx/print.h
    wx/printdlg.h
    wx/prntbase.h
    wx/progdlg.h
    wx/propdlg.h
    wx/quantize.h
    wx/radiobox.h
    wx/radiobut.h
    wx/range.h
    wx/rawbmp.h
    wx/rearrangectrl.h
    wx/region.h
    wx/renderer.h
    wx/richmsgdlg.h
    wx/richtooltip.h
    wx/sashwin.h
    wx/scopeguard.h
    wx/scrolbar.h
    wx/scrolbar.h
    wx/scrolwin.h
    wx/selstore.h
    wx/settings.h
    wx/simplebook.h
    wx/sizer.h
    wx/slider.h
    wx/sound.h
    wx/spinbutt.h
    wx/spinctrl.h
    wx/splash.h
    wx/splitter.h
    wx/srchctrl.h
    wx/statbmp.h
    wx/statbox.h
    wx/statline.h
    wx/stattext.h
    wx/statusbr.h
    wx/systhemectrl.h
    wx/taskbar.h
    wx/taskbarbutton.h
    wx/tbarbase.h
    wx/testing.h
    wx/textcompleter.h
    wx/textctrl.h
    wx/textdlg.h
    wx/textentry.h
    wx/textwrapper.h
    wx/tglbtn.h
    wx/timectrl.h
    wx/tipdlg.h
    wx/tipwin.h
    wx/toolbar.h
    wx/toolbook.h
    wx/tooltip.h
    wx/toplevel.h
    wx/treebase.h
    wx/treebook.h
    wx/treectrl.h
    wx/treelist.h
    wx/uiaction.h
    wx/valgen.h
    wx/validate.h
    wx/valnum.h
    wx/valtext.h
    wx/vidmode.h
    wx/vlbox.h
    wx/vms_x_fix.h
    wx/vscroll.h
    wx/window.h
    wx/windowid.h
    wx/windowptr.h
    wx/withimages.h
    wx/wizard.h
    wx/wrapsizer.h
    wx/wupdlock.h
    wx/xpmdecod.h
    wx/xpmhand.h
    wx/xrc/xmlreshandler.h

# Common Unix files

UNIX_SRC =
    src/unix/apptraits.cpp

# Common X11 code

XWIN_LOWLEVEL_SRC =
    src/common/taskbarcmn.cpp
    src/generic/caret.cpp
    src/generic/imaglist.cpp
    src/unix/dialup.cpp
    src/unix/displayx11.cpp
    src/unix/fontenum.cpp
    src/unix/fontutil.cpp
    src/unix/joystick.cpp
    src/unix/sound.cpp
    src/unix/taskbarx11.cpp
    src/unix/uiactionx11.cpp
    src/unix/utilsx11.cpp

XWIN_LOWLEVEL_HDR =
    wx/generic/caret.h
    wx/generic/imaglist.h
    wx/unix/fontutil.h
    wx/unix/joystick.h
    wx/unix/sound.h
    wx/unix/taskbarx11.h
    wx/unix/utilsx11.h


# wxGTK

GTK_WIN32_SRC =
    src/common/taskbarcmn.cpp
    src/generic/caret.cpp
    src/generic/imaglist.cpp
    src/msw/dialup.cpp
    src/msw/dib.cpp
    src/msw/display.cpp
    src/msw/joystick.cpp
    src/msw/ole/automtn.cpp
    src/msw/ole/comimpl.cpp
    src/msw/ole/oleutils.cpp
    src/msw/ole/safearray.cpp
    src/msw/ole/uuid.cpp
    src/msw/sound.cpp
    src/msw/utilswin.cpp
    src/unix/fontenum.cpp
    src/unix/fontutil.cpp
GTK_WIN32_HDR =
    wx/generic/caret.h
    wx/generic/imaglist.h
    wx/msw/dib.h
    wx/msw/joystick.h
    wx/msw/ole/automtn.h
    wx/msw/ole/comimpl.h
    wx/msw/ole/oleutils.h
    wx/msw/ole/safearray.h
    wx/msw/ole/uuid.h
    wx/msw/sound.h
    wx/msw/taskbar.h
    wx/unix/fontutil.h
GTK_LOWLEVEL_SRC =
    $(GTK_PLATFORM_SRC)
    src/generic/icon.cpp
    src/generic/paletteg.cpp
    src/gtk/app.cpp
    src/gtk/assertdlg_gtk.cpp
    src/gtk/bitmap.cpp
    src/gtk/brush.cpp
    src/gtk/clipbrd.cpp
    src/gtk/colour.cpp
    src/gtk/cursor.cpp
    src/gtk/dataobj.cpp
    src/gtk/dc.cpp
    src/gtk/display.cpp
    src/gtk/dnd.cpp
    src/gtk/evtloop.cpp
    src/gtk/filectrl.cpp
    src/gtk/filehistory.cpp
    src/gtk/font.cpp
    src/gtk/sockgtk.cpp
    src/gtk/mimetype.cpp
    src/gtk/minifram.cpp
    src/gtk/nonownedwnd.cpp
    src/gtk/pen.cpp
    src/gtk/popupwin.cpp
    src/gtk/private.cpp
    src/gtk/region.cpp
    src/gtk/renderer.cpp
    src/gtk/settings.cpp
    src/gtk/textmeasure.cpp
    src/gtk/timer.cpp
    src/gtk/tooltip.cpp
    src/gtk/toplevel.cpp
    src/gtk/utilsgtk.cpp
    src/gtk/win_gtk.cpp
    src/gtk/window.cpp
GTK2_LOWLEVEL_SRC =
    $(GTK_LOWLEVEL_SRC)
    src/gtk/dcclient.cpp
    src/gtk/dcmemory.cpp
    src/gtk/dcscreen.cpp
GTK_LOWLEVEL_HDR =
    $(GTK_PLATFORM_HDR)
    wx/generic/icon.h
    wx/generic/paletteg.h
    wx/gtk/app.h
    wx/gtk/assertdlg_gtk.h
    wx/gtk/bitmap.h
    wx/gtk/brush.h
    wx/gtk/clipbrd.h
    wx/gtk/colour.h
    wx/gtk/cursor.h
    wx/gtk/dataform.h
    wx/gtk/dataobj.h
    wx/gtk/dataobj2.h
    wx/gtk/dnd.h
    wx/gtk/evtloop.h
    wx/gtk/evtloopsrc.h
    wx/gtk/font.h
    wx/gtk/filehistory.h
    wx/gtk/mimetype.h
    wx/gtk/minifram.h
    wx/gtk/nonownedwnd.h
    wx/gtk/pen.h
    wx/gtk/popupwin.h
    wx/gtk/region.h
    wx/gtk/tooltip.h
    wx/gtk/toplevel.h
    wx/gtk/window.h

GTK_SRC =
    # Generic implementations used by wxGTK:
    src/generic/accel.cpp
    src/generic/fdrepdlg.cpp
    # Needed as long as we support GTK+ < 2.6
    src/generic/filepickerg.cpp
    src/generic/listctrl.cpp
    src/generic/prntdlgg.cpp
    src/generic/statusbr.cpp
    # GTK+ specific files:
    src/gtk/aboutdlg.cpp
    src/gtk/activityindicator.cpp
    src/gtk/animate.cpp
    src/gtk/anybutton.cpp
    src/gtk/artgtk.cpp
    src/gtk/bmpbuttn.cpp
    src/gtk/bmpcbox.cpp
    src/gtk/button.cpp
    src/gtk/calctrl.cpp
    src/gtk/checkbox.cpp
    src/gtk/checklst.cpp
    src/gtk/choice.cpp
    src/gtk/clrpicker.cpp
    src/gtk/collpane.cpp
    src/gtk/colordlg.cpp
    src/gtk/combobox.cpp
    src/gtk/control.cpp
    src/gtk/dataview.cpp
    src/gtk/dialog.cpp
    src/gtk/dirdlg.cpp
    src/gtk/filedlg.cpp
    src/gtk/filepicker.cpp
    src/gtk/fontdlg.cpp
    src/gtk/fontpicker.cpp
    src/gtk/frame.cpp
    src/gtk/gauge.cpp
    src/gtk/gnome/gvfs.cpp
    src/gtk/hyperlink.cpp
    src/gtk/infobar.cpp
    src/gtk/listbox.cpp
    src/gtk/mdi.cpp
    src/gtk/menu.cpp
    src/gtk/mnemonics.cpp
    src/gtk/msgdlg.cpp
    src/gtk/nativewin.cpp
    src/gtk/notebook.cpp
    src/gtk/notifmsg.cpp
    src/gtk/print.cpp
    src/gtk/radiobox.cpp
    src/gtk/radiobut.cpp
    src/gtk/scrolbar.cpp
    src/gtk/scrolwin.cpp
    src/gtk/slider.cpp
    src/gtk/spinbutt.cpp
    src/gtk/spinctrl.cpp
    src/gtk/statbmp.cpp
    src/gtk/statbox.cpp
    src/gtk/statline.cpp
    src/gtk/stattext.cpp
    src/gtk/taskbar.cpp
    src/gtk/textctrl.cpp
    src/gtk/textentry.cpp
    src/gtk/tglbtn.cpp
    src/gtk/toolbar.cpp
    src/gtk/treeentry_gtk.c

GTK2_SRC =
    $(GTK_SRC)
    # Generic implementations used by wxGPE:
    src/generic/activityindicator.cpp
    src/generic/fontdlgg.cpp
    src/gtk/eggtrayicon.c

GTK_HDR =
    wx/generic/activityindicator.h
    wx/generic/fdrepdlg.h
    wx/generic/filepickerg.h
    wx/generic/listctrl.h
    wx/generic/statusbr.h
    wx/gtk/accel.h
    wx/gtk/activityindicator.h
    wx/gtk/animate.h
    wx/gtk/anybutton.h
    wx/gtk/bmpbuttn.h
    wx/gtk/bmpcbox.h
    wx/gtk/button.h
    wx/gtk/calctrl.h
    wx/gtk/checkbox.h
    wx/gtk/checklst.h
    wx/gtk/chkconf.h
    wx/gtk/choice.h
    wx/gtk/clrpicker.h
    wx/gtk/collpane.h
    wx/gtk/colordlg.h
    wx/gtk/combobox.h
    wx/gtk/control.h
    wx/gtk/dataview.h
    wx/gtk/dialog.h
    wx/gtk/dirdlg.h
    wx/gtk/dvrenderer.h
    wx/gtk/dvrenderers.h
    wx/gtk/filectrl.h
    wx/gtk/filedlg.h
    wx/gtk/filepicker.h
    wx/gtk/fontdlg.h
    wx/gtk/fontpicker.h
    wx/gtk/frame.h
    wx/gtk/gauge.h
    wx/gtk/gnome/gvfs.h
    wx/gtk/hyperlink.h
    wx/gtk/infobar.h
    wx/gtk/listbox.h
    wx/gtk/mdi.h
    wx/gtk/menu.h
    wx/gtk/menuitem.h
    wx/gtk/msgdlg.h
    wx/gtk/notebook.h
    wx/gtk/print.h
    wx/gtk/radiobox.h
    wx/gtk/radiobut.h
    wx/gtk/scrolbar.h
    wx/gtk/scrolwin.h
    wx/gtk/slider.h
    wx/gtk/spinbutt.h
    wx/gtk/spinctrl.h
    wx/gtk/statbmp.h
    wx/gtk/statbox.h
    wx/gtk/statline.h
    wx/gtk/stattext.h
    wx/gtk/taskbar.h
    wx/gtk/textctrl.h
    wx/gtk/textentry.h
    wx/gtk/tglbtn.h
    wx/gtk/toolbar.h

GTK2_HDR =
    $(GTK_HDR)
    wx/generic/fontdlgg.h


# wxGTK1

GTK1_LOWLEVEL_SRC =
    $(XWIN_LOWLEVEL_SRC)
    src/generic/icon.cpp
    src/generic/paletteg.cpp
    src/generic/textmeasure.cpp
    src/gtk1/app.cpp
    src/gtk1/bitmap.cpp
    src/gtk1/brush.cpp
    src/gtk1/clipbrd.cpp
    src/gtk1/colour.cpp
    src/gtk1/cursor.cpp
    src/gtk1/data.cpp
    src/gtk1/dataobj.cpp
    src/gtk1/dc.cpp
    src/gtk1/dcclient.cpp
    src/gtk1/dcmemory.cpp
    src/gtk1/dcscreen.cpp
    src/gtk1/dnd.cpp
    src/gtk1/evtloop.cpp
    src/gtk1/font.cpp
    src/gtk1/sockgtk.cpp
    src/gtk1/main.cpp
    src/gtk1/minifram.cpp
    src/gtk1/pen.cpp
    src/gtk1/popupwin.cpp
    src/gtk1/region.cpp
    src/gtk1/renderer.cpp
    src/gtk1/settings.cpp
    src/gtk1/timer.cpp
    src/gtk1/tooltip.cpp
    src/gtk1/toplevel.cpp
    src/gtk1/utilsgtk.cpp
    src/gtk1/win_gtk.c
    src/gtk1/window.cpp
GTK1_LOWLEVEL_HDR =
    $(XWIN_LOWLEVEL_HDR)
    wx/generic/icon.h
    wx/generic/paletteg.h
    wx/gtk1/app.h
    wx/gtk1/bitmap.h
    wx/gtk1/brush.h
    wx/gtk1/clipbrd.h
    wx/gtk1/colour.h
    wx/gtk1/cursor.h
    wx/gtk1/dataform.h
    wx/gtk1/dataobj.h
    wx/gtk1/dataobj2.h
    wx/gtk1/dc.h
    wx/gtk1/dcclient.h
    wx/gtk1/dcmemory.h
    wx/gtk1/dcscreen.h
    wx/gtk1/dnd.h
    wx/gtk1/font.h
    wx/gtk1/minifram.h
    wx/gtk1/pen.h
    wx/gtk1/popupwin.h
    wx/gtk1/region.h
    wx/gtk1/tooltip.h
    wx/gtk1/toplevel.h
    wx/gtk1/win_gtk.h
    wx/gtk1/window.h
GTK1_SRC =
    # Generic implementations used by wxGTK1:
    src/generic/accel.cpp
    src/generic/activityindicator.cpp
    src/generic/animateg.cpp
    src/generic/clrpickerg.cpp
    src/generic/collpaneg.cpp
    src/generic/colrdlgg.cpp
    src/generic/dirdlgg.cpp
    src/generic/fdrepdlg.cpp
    src/generic/filedlgg.cpp
    src/generic/filepickerg.cpp
    src/generic/fontdlgg.cpp
    src/generic/fontpickerg.cpp
    src/generic/listctrl.cpp
    src/generic/prntdlgg.cpp
    src/generic/statusbr.cpp
    # GTK1 specific files:
    src/gtk1/bmpbuttn.cpp
    src/gtk1/button.cpp
    src/gtk1/checkbox.cpp
    src/gtk1/checklst.cpp
    src/gtk1/choice.cpp
    src/gtk1/combobox.cpp
    src/gtk1/control.cpp
    src/gtk1/dialog.cpp
    src/gtk1/eggtrayicon.c
    src/gtk1/filedlg.cpp
    src/gtk1/fontdlg.cpp
    src/gtk1/frame.cpp
    src/gtk1/gauge.cpp
    src/gtk1/listbox.cpp
    src/gtk1/mdi.cpp
    src/gtk1/menu.cpp
    src/gtk1/mnemonics.cpp
    src/gtk1/notebook.cpp
    src/gtk1/radiobox.cpp
    src/gtk1/radiobut.cpp
    src/gtk1/scrolbar.cpp
    src/gtk1/scrolwin.cpp
    src/gtk1/slider.cpp
    src/gtk1/spinbutt.cpp
    src/gtk1/spinctrl.cpp
    src/gtk1/statbmp.cpp
    src/gtk1/statbox.cpp
    src/gtk1/statline.cpp
    src/gtk1/stattext.cpp
    src/gtk1/taskbar.cpp
    src/gtk1/textctrl.cpp
    src/gtk1/tglbtn.cpp
    src/gtk1/toolbar.cpp

GTK1_HDR =
    wx/generic/activityindicator.h
    wx/generic/animate.h
    wx/generic/clrpickerg.h
    wx/generic/collpaneg.h
    wx/generic/colrdlgg.h
    wx/generic/dirdlgg.h
    wx/generic/fdrepdlg.h
    wx/generic/filedlgg.h
    wx/generic/filepickerg.h
    wx/generic/fontdlgg.h
    wx/generic/fontpickerg.h
    wx/generic/listctrl.h
    wx/generic/statusbr.h
    wx/gtk1/accel.h
    wx/gtk1/bmpbuttn.h
    wx/gtk1/button.h
    wx/gtk1/checkbox.h
    wx/gtk1/checklst.h
    wx/gtk1/choice.h
    wx/gtk1/combobox.h
    wx/gtk1/control.h
    wx/gtk1/dialog.h
    wx/gtk1/filedlg.h
    wx/gtk1/fontdlg.h
    wx/gtk1/frame.h
    wx/gtk1/gauge.h
    wx/gtk1/listbox.h
    wx/gtk1/mdi.h
    wx/gtk1/menu.h
    wx/gtk1/menuitem.h
    wx/gtk1/msgdlg.h
    wx/gtk1/notebook.h
    wx/gtk1/radiobox.h
    wx/gtk1/radiobut.h
    wx/gtk1/scrolbar.h
    wx/gtk1/scrolwin.h
    wx/gtk1/slider.h
    wx/gtk1/spinbutt.h
    wx/gtk1/spinctrl.h
    wx/gtk1/statbmp.h
    wx/gtk1/statbox.h
    wx/gtk1/statline.h
    wx/gtk1/stattext.h
    wx/gtk1/textctrl.h
    wx/gtk1/tglbtn.h
    wx/gtk1/toolbar.h
    wx/gtk1/treectrl.h


# wxMotif

MOTIF_LOWLEVEL_SRC =
    $(XWIN_LOWLEVEL_SRC)
    src/generic/textmeasure.cpp
    src/x11/bitmap.cpp
    src/x11/brush.cpp
    src/x11/palette.cpp
    src/x11/pen.cpp
    src/x11/region.cpp
    src/x11/utilsx.cpp
MOTIF_LOWLEVEL_HDR =
    $(XWIN_LOWLEVEL_HDR)
    wx/x11/bitmap.h
    wx/x11/brush.h
    wx/x11/palette.h
    wx/x11/pen.h
    wx/x11/region.h
MOTIF_SRC =
    src/motif/accel.cpp
    src/motif/app.cpp
    src/motif/bmpbuttn.cpp
    src/motif/bmpmotif.cpp
    src/motif/button.cpp
    src/motif/checkbox.cpp
    src/motif/checklst.cpp
    src/motif/choice.cpp
    src/motif/clipbrd.cpp
    src/motif/colour.cpp
    src/motif/combobox.cpp
    src/motif/combobox_native.cpp
    src/motif/control.cpp
    src/motif/cursor.cpp
    src/motif/data.cpp
    src/motif/dataobj.cpp
    src/motif/dc.cpp
    src/motif/dcclient.cpp
    src/motif/dcmemory.cpp
    src/motif/dcscreen.cpp
    src/motif/dialog.cpp
    src/motif/evtloop.cpp
    src/motif/filedlg.cpp
    src/motif/font.cpp
    src/motif/frame.cpp
    src/motif/gauge.cpp
    src/motif/sockmot.cpp
    src/motif/icon.cpp
    src/motif/listbox.cpp
    src/motif/main.cpp
    src/motif/menu.cpp
    src/motif/menuitem.cpp
    src/motif/minifram.cpp
    src/motif/msgdlg.cpp
    src/motif/popupwin.cpp
    src/motif/radiobox.cpp
    src/motif/radiobut.cpp
    src/motif/scrolbar.cpp
    src/motif/settings.cpp
    src/motif/slider.cpp
    src/motif/spinbutt.cpp
    src/motif/statbmp.cpp
    src/motif/statbox.cpp
    src/motif/stattext.cpp
    src/motif/textctrl.cpp
    src/motif/textentry.cpp
    src/motif/timer.cpp
    src/motif/toolbar.cpp
    src/motif/toplevel.cpp
    src/motif/utils.cpp
    src/motif/window.cpp
    src/motif/xmcombo/xmcombo.c
    # Generic files used by wxMotif:
    src/generic/activityindicator.cpp
    src/generic/animateg.cpp
    src/generic/clrpickerg.cpp
    src/generic/collpaneg.cpp
    src/generic/colrdlgg.cpp
    src/generic/dirdlgg.cpp
    src/generic/fdrepdlg.cpp
    src/generic/filepickerg.cpp
    src/generic/fontdlgg.cpp
    src/generic/fontpickerg.cpp
    src/generic/listctrl.cpp
    src/generic/mdig.cpp
    src/generic/notebook.cpp
    src/generic/prntdlgg.cpp
    src/generic/statline.cpp
    src/generic/statusbr.cpp
    src/generic/tabg.cpp

MOTIF_HDR =
    wx/generic/animateanimate.h
    wx/generic/animate.h
    wx/generic/clrpickerg.h
    wx/generic/collpaneg.h
    wx/generic/colrdlgg.h
    wx/generic/ctrlsub.h
    wx/generic/dirdlgg.h
    wx/generic/fdrepdlg.h
    wx/generic/filepickerg.h
    wx/generic/fontdlgg.h
    wx/generic/fontpickerg.h
    wx/generic/listctrl.h
    wx/generic/mdig.h
    wx/generic/notebook.h
    wx/generic/prntdlgg.h
    wx/generic/statline.h
    wx/generic/statusbr.h
    wx/generic/tabg.h
    wx/motif/accel.h
    wx/motif/app.h
    wx/motif/bmpbuttn.h
    wx/motif/bmpmotif.h
    wx/motif/button.h
    wx/motif/checkbox.h
    wx/motif/checklst.h
    wx/motif/chkconf.h
    wx/motif/choice.h
    wx/motif/clipbrd.h
    wx/motif/colour.h
    wx/motif/combobox.h
    wx/motif/control.h
    wx/motif/ctrlsub.h
    wx/motif/cursor.h
    wx/motif/dataform.h
    wx/motif/dataobj.h
    wx/motif/dataobj2.h
    wx/motif/dc.h
    wx/motif/dcclient.h
    wx/motif/dcmemory.h
    wx/motif/dcprint.h
    wx/motif/dcscreen.h
    wx/motif/dialog.h
    wx/motif/dnd.h
    wx/motif/filedlg.h
    wx/motif/font.h
    wx/motif/frame.h
    wx/motif/gauge.h
    wx/motif/icon.h
    wx/motif/listbox.h
    wx/motif/menu.h
    wx/motif/menuitem.h
    wx/motif/minifram.h
    wx/motif/msgdlg.h
    wx/motif/popupwin.h
    wx/motif/print.h
    wx/motif/private.h
    wx/motif/radiobox.h
    wx/motif/radiobut.h
    wx/motif/scrolbar.h
    wx/motif/slider.h
    wx/motif/spinbutt.h
    wx/motif/statbmp.h
    wx/motif/statbox.h
    wx/motif/stattext.h
    wx/motif/textctrl.h
    wx/motif/textentry.h
    wx/motif/tglbtn.h
    wx/motif/toolbar.h
    wx/motif/toplevel.h
    wx/motif/window.h


# wxX11

X11_LOWLEVEL_SRC =
    $(XWIN_LOWLEVEL_SRC)
    src/generic/icon.cpp
    src/generic/textmeasure.cpp
    src/generic/timer.cpp
    src/x11/app.cpp
    src/x11/bitmap.cpp
    src/x11/brush.cpp
    src/x11/clipbrd.cpp
    src/x11/colour.cpp
    src/x11/cursor.cpp
    src/x11/data.cpp
    src/x11/dataobj.cpp
    src/x11/dc.cpp
    src/x11/dcclient.cpp
    src/x11/dcmemory.cpp
    src/x11/dcscreen.cpp
    src/x11/evtloop.cpp
    src/x11/font.cpp
    src/x11/minifram.cpp
    src/x11/nanox.c
    src/x11/palette.cpp
    src/x11/pen.cpp
    src/x11/popupwin.cpp
    src/x11/region.cpp
    src/x11/reparent.cpp
    src/x11/settings.cpp
    src/x11/toplevel.cpp
    src/x11/utils.cpp
    src/x11/utilsx.cpp
    src/x11/window.cpp
X11_LOWLEVEL_HDR =
    $(XWIN_LOWLEVEL_HDR)
    wx/generic/icon.h
    wx/x11/app.h
    wx/x11/bitmap.h
    wx/x11/brush.h
    wx/x11/chkconf.h
    wx/x11/clipbrd.h
    wx/x11/colour.h
    wx/x11/cursor.h
    wx/x11/dataform.h
    wx/x11/dataobj.h
    wx/x11/dataobj2.h
    wx/x11/dc.h
    wx/x11/dcclient.h
    wx/x11/dcmemory.h
    wx/x11/dcprint.h
    wx/x11/dcscreen.h
    wx/x11/dnd.h
    wx/x11/font.h
    wx/x11/minifram.h
    wx/x11/palette.h
    wx/x11/pen.h
    wx/x11/popupwin.h
    wx/x11/print.h
    wx/x11/private.h
    wx/x11/privx.h
    wx/x11/region.h
    wx/x11/reparent.h
    wx/x11/textctrl.h
    wx/x11/toplevel.h
    wx/x11/window.h



# wxMSW

MSW_LOWLEVEL_SRC =
    src/common/taskbarcmn.cpp
    src/generic/activityindicator.cpp
    src/msw/aboutdlg.cpp
    src/msw/app.cpp
    src/msw/bitmap.cpp
    src/msw/brush.cpp
    src/msw/caret.cpp
    src/msw/clipbrd.cpp
    src/msw/colour.cpp
    src/msw/cursor.cpp
    src/msw/data.cpp
    src/msw/dc.cpp
    src/msw/dcclient.cpp
    src/msw/dcmemory.cpp
    src/msw/dcprint.cpp
    src/msw/dcscreen.cpp
    src/msw/dialup.cpp
    src/msw/dib.cpp
    src/msw/display.cpp
    src/msw/enhmeta.cpp
    src/msw/font.cpp
    src/msw/fontenum.cpp
    src/msw/fontutil.cpp
    src/msw/gdiimage.cpp
    src/msw/gdiobj.cpp
    src/msw/gdiplus.cpp
    src/msw/graphics.cpp
    src/msw/graphicsd2d.cpp
    src/msw/helpchm.cpp
    src/msw/helpwin.cpp
    src/msw/icon.cpp
    src/msw/imaglist.cpp
    src/msw/joystick.cpp
    src/msw/minifram.cpp
    src/msw/nonownedwnd.cpp
    src/msw/notifmsg.cpp
    src/msw/ole/activex.cpp
    src/msw/ole/automtn.cpp
    src/msw/ole/comimpl.cpp
    src/msw/ole/dataobj.cpp
    src/msw/ole/dropsrc.cpp
    src/msw/ole/droptgt.cpp
    src/msw/ole/oleutils.cpp
    src/msw/ole/safearray.cpp
    src/msw/ole/uuid.cpp
    src/msw/palette.cpp
    src/msw/pen.cpp
    src/msw/popupwin.cpp
    src/msw/printdlg.cpp
    src/msw/printwin.cpp
    src/msw/region.cpp
    src/msw/renderer.cpp
    src/msw/richtooltip.cpp
    src/msw/rt/notifmsgrt.cpp
    src/msw/rt/utilsrt.cpp
    src/msw/settings.cpp
    src/msw/sound.cpp
    src/msw/taskbar.cpp
    src/msw/textmeasure.cpp
    src/msw/tooltip.cpp
    src/msw/toplevel.cpp
    src/msw/uiaction.cpp
    src/msw/utilsgui.cpp
    src/msw/utilswin.cpp
    src/msw/uxtheme.cpp
    src/msw/window.cpp

MSW_LOWLEVEL_HDR =
    wx/generic/activityindicator.h
    wx/msw/helpchm.h
    wx/msw/helpwin.h
    wx/msw/htmlhelp.h
    wx/msw/joystick.h
    wx/msw/nonownedwnd.h
    wx/msw/ole/activex.h
    wx/msw/popupwin.h
    wx/msw/sound.h
    wx/msw/taskbar.h
    wx/msw/uxtheme.h

MSW_SRC =
    src/generic/animateg.cpp
    src/generic/clrpickerg.cpp
    src/generic/collpaneg.cpp
    src/generic/filepickerg.cpp
    src/generic/fontpickerg.cpp
    src/generic/prntdlgg.cpp
    src/generic/statusbr.cpp
    src/msw/accel.cpp
    src/msw/anybutton.cpp
    src/msw/appprogress.cpp
    src/msw/artmsw.cpp
    src/msw/bmpbuttn.cpp
    src/msw/bmpcbox.cpp
    src/msw/button.cpp
    src/msw/calctrl.cpp
    src/msw/checkbox.cpp
    src/msw/choice.cpp
    src/msw/colordlg.cpp
    src/msw/combo.cpp
    src/msw/combobox.cpp
    src/msw/commandlinkbutton.cpp
    src/msw/control.cpp
    src/msw/customdraw.cpp
    src/msw/datecontrols.cpp
    src/msw/datectrl.cpp
    src/msw/datetimectrl.cpp
    src/msw/dialog.cpp
    src/msw/dirdlg.cpp
    src/msw/dragimag.cpp
    src/msw/evtloop.cpp
    src/msw/filedlg.cpp
    src/msw/frame.cpp
    src/msw/gauge.cpp
    src/msw/headerctrl.cpp
    src/msw/hyperlink.cpp
    src/msw/iniconf.cpp
    src/msw/listbox.cpp
    src/msw/listctrl.cpp
    src/msw/mdi.cpp
    src/msw/menu.cpp
    src/msw/menuitem.cpp
    src/msw/metafile.cpp
    src/msw/msgdlg.cpp
    src/msw/nativdlg.cpp
    src/msw/nativewin.cpp
    src/msw/notebook.cpp
    src/msw/ole/access.cpp
    src/msw/ownerdrw.cpp
    src/msw/progdlg.cpp
    src/msw/radiobox.cpp
    src/msw/radiobut.cpp
    src/msw/richmsgdlg.cpp
    src/msw/scrolbar.cpp
    src/msw/slider.cpp
    src/msw/spinbutt.cpp
    src/msw/spinctrl.cpp
    src/msw/statbmp.cpp
    src/msw/statbox.cpp
    src/msw/statline.cpp
    src/msw/stattext.cpp
    src/msw/statusbar.cpp
    src/msw/systhemectrl.cpp
    src/msw/taskbarbutton.cpp
    src/msw/textctrl.cpp
    src/msw/textentry.cpp
    src/msw/tglbtn.cpp
    src/msw/timectrl.cpp
    src/msw/toolbar.cpp
    src/msw/treectrl.cpp

MSW_HDR =
    wx/generic/animate.h
    wx/generic/clrpickerg.h
    wx/generic/collpaneg.h
    wx/generic/filepickerg.h
    wx/generic/fontpickerg.h
    wx/msw/accel.h
    wx/msw/anybutton.h
    wx/msw/app.h
    wx/msw/appprogress.h
    wx/msw/bitmap.h
    wx/msw/bmpbuttn.h
    wx/msw/bmpcbox.h
    wx/msw/brush.h
    wx/msw/button.h
    wx/msw/calctrl.h
    wx/msw/caret.h
    wx/msw/checkbox.h
    wx/msw/choice.h
    wx/msw/clipbrd.h
    wx/msw/colordlg.h
    wx/msw/colour.h
    wx/msw/combo.h
    wx/msw/combobox.h
    wx/msw/commandlinkbutton.h
    wx/msw/control.h
    wx/msw/ctrlsub.h
    wx/msw/cursor.h
    wx/msw/custombgwin.h
    wx/msw/datectrl.h
    wx/msw/datetimectrl.h
    wx/msw/dc.h
    wx/msw/dcclient.h
    wx/msw/dcmemory.h
    wx/msw/dcprint.h
    wx/msw/dcscreen.h
    wx/msw/dialog.h
    wx/msw/dib.h
    wx/msw/dirdlg.h
    wx/msw/dragimag.h
    wx/msw/enhmeta.h
    wx/msw/evtloop.h
    wx/msw/filedlg.h
    wx/msw/font.h
    wx/msw/frame.h
    wx/msw/gauge.h
    wx/msw/gdiimage.h
    wx/msw/headerctrl.h
    wx/msw/hyperlink.h
    wx/msw/icon.h
    wx/msw/imaglist.h
    wx/msw/iniconf.h
    wx/msw/init.h
    wx/msw/listbox.h
    wx/msw/listctrl.h
    wx/msw/mdi.h
    wx/msw/menu.h
    wx/msw/menuitem.h
    wx/msw/metafile.h
    wx/msw/minifram.h
    wx/msw/missing.h
    wx/msw/msgdlg.h
    wx/msw/msvcrt.h
    wx/msw/notebook.h
    wx/msw/ole/access.h
    wx/msw/ole/comimpl.h
    wx/msw/ole/dataform.h
    wx/msw/ole/dataobj.h
    wx/msw/ole/dataobj2.h
    wx/msw/ole/dropsrc.h
    wx/msw/ole/droptgt.h
    wx/msw/ole/oleutils.h
    wx/msw/ole/safearray.h
    wx/msw/ownerdrawnbutton.h
    wx/msw/ownerdrw.h
    wx/msw/palette.h
    wx/msw/panel.h
    wx/msw/pen.h
    wx/msw/printdlg.h
    wx/msw/printwin.h
    wx/msw/progdlg.h
    wx/msw/radiobox.h
    wx/msw/radiobut.h
    wx/msw/rcdefs.h
    wx/msw/region.h
    wx/msw/richmsgdlg.h
    wx/msw/rt/utils.h
    wx/msw/scrolbar.h
    wx/msw/slider.h
    wx/msw/spinbutt.h
    wx/msw/spinctrl.h
    wx/msw/statbmp.h
    wx/msw/statbox.h
    wx/msw/statline.h
    wx/msw/stattext.h
    wx/msw/statusbar.h
    wx/msw/taskbarbutton.h
    wx/msw/textctrl.h
    wx/msw/textentry.h
    wx/msw/tglbtn.h
    wx/msw/timectrl.h
    wx/msw/toolbar.h
    wx/msw/tooltip.h
    wx/msw/toplevel.h
    wx/msw/treectrl.h
    wx/msw/window.h

MSW_RSC =
    # Resources must be installed together with headers:
    wx/msw/wx.manifest
    wx/msw/amd64.manifest
    wx/msw/ia64.manifest
    wx/msw/wx.rc
    # bitmaps
    wx/msw/colours.bmp
    wx/msw/csquery.bmp
    # cursors
    wx/msw/blank.cur
    wx/msw/bullseye.cur
    wx/msw/cross.cur
    wx/msw/hand.cur
    wx/msw/magnif1.cur
    wx/msw/pbrush.cur
    wx/msw/pencil.cur
    wx/msw/pntleft.cur
    wx/msw/pntright.cur
    wx/msw/roller.cur
    # icons
    wx/msw/cdrom.ico
    wx/msw/child.ico
    wx/msw/computer.ico
    wx/msw/drive.ico
    wx/msw/file1.ico
    wx/msw/floppy.ico
    wx/msw/folder1.ico
    wx/msw/folder2.ico
    wx/msw/mdi.ico
    wx/msw/question.ico
    wx/msw/removble.ico
    wx/msw/std.ico

# Files used only by desktop MSW port, but *not* WindowsCE one:
MSW_DESKTOP_SRC =
    src/msw/checklst.cpp
    src/msw/fdrepdlg.cpp
    src/msw/fontdlg.cpp
MSW_DESKTOP_HDR =
    wx/msw/checklst.h
    wx/msw/fdrepdlg.h
    wx/msw/fontdlg.h
    wx/msw/ole/automtn.h
    wx/msw/ole/uuid.h

# wxDFB

DFB_LOWLEVEL_SRC =
    src/common/fontmgrcmn.cpp
    src/generic/caret.cpp
    src/generic/colour.cpp
    src/generic/icon.cpp
    src/generic/imaglist.cpp
    src/generic/mask.cpp
    src/generic/textmeasure.cpp
    src/dfb/app.cpp
    src/dfb/bitmap.cpp
    src/dfb/brush.cpp
    src/dfb/cursor.cpp
    src/dfb/dc.cpp
    src/dfb/dcclient.cpp
    src/dfb/dcmemory.cpp
    src/dfb/dcscreen.cpp
    src/dfb/evtloop.cpp
    src/dfb/font.cpp
    src/dfb/fontenum.cpp
    src/dfb/fontmgr.cpp
    src/dfb/nonownedwnd.cpp
    src/dfb/overlay.cpp
    src/dfb/pen.cpp
    src/dfb/region.cpp
    src/dfb/settings.cpp
    src/dfb/toplevel.cpp
    src/dfb/utils.cpp
    src/dfb/window.cpp
    src/dfb/wrapdfb.cpp
DFB_LOWLEVEL_HDR =
    wx/generic/caret.h
    wx/generic/colour.h
    wx/generic/icon.h
    wx/generic/imaglist.h
    wx/generic/mask.h
    wx/dfb/app.h
    wx/dfb/bitmap.h
    wx/dfb/brush.h
    wx/dfb/chkconf.h
    wx/dfb/cursor.h
    wx/dfb/dc.h
    wx/dfb/dcclient.h
    wx/dfb/dcmemory.h
    wx/dfb/dcscreen.h
    wx/dfb/dfbptr.h
    wx/dfb/evtloop.h
    wx/dfb/font.h
    wx/dfb/nonownedwnd.h
    wx/dfb/pen.h
    wx/dfb/popupwin.h
    wx/dfb/private.h
    wx/dfb/region.h
    wx/dfb/toplevel.h
    wx/dfb/window.h
    wx/dfb/wrapdfb.h


# wxOSX Common

OSX_LOWLEVEL_SRC =
    # Shared wxMac and wxCocoa files
    src/osx/artmac.cpp
    src/osx/brush.cpp
    src/osx/dialog_osx.cpp
    src/osx/fontutil.cpp
    src/osx/imaglist.cpp
    src/osx/minifram.cpp
    src/osx/nonownedwnd_osx.cpp
    src/osx/palette.cpp
    src/osx/pen.cpp
    src/osx/toplevel_osx.cpp
    src/osx/uiaction_osx.cpp
    src/osx/utils_osx.cpp
    src/osx/window_osx.cpp

    src/osx/core/bitmap.cpp
    src/osx/core/colour.cpp
    src/osx/core/dcmemory.cpp
    src/osx/core/display.cpp
    src/osx/core/fontenum.cpp
    src/osx/core/hid.cpp
    src/osx/core/printmac.cpp
    src/osx/core/timer.cpp
    src/osx/core/utilsexc_cf.cpp

OSX_LOWLEVEL_HDR =

OSX_COMMON_SRC =
    # Common controls implementation
    src/osx/anybutton_osx.cpp
    src/osx/bmpbuttn_osx.cpp
    src/osx/button_osx.cpp
    src/osx/checkbox_osx.cpp
    src/osx/checklst_osx.cpp
    src/osx/choice_osx.cpp
    src/osx/combobox_osx.cpp
    src/osx/dnd_osx.cpp
    src/osx/gauge_osx.cpp
    src/osx/listbox_osx.cpp
    src/osx/menu_osx.cpp
    src/osx/menuitem_osx.cpp
    src/osx/notebook_osx.cpp
    src/osx/printdlg_osx.cpp
    src/osx/radiobox_osx.cpp
    src/osx/radiobut_osx.cpp
    src/osx/scrolbar_osx.cpp
    src/osx/slider_osx.cpp
    src/osx/spinbutt_osx.cpp
    src/osx/srchctrl_osx.cpp
    src/osx/statbox_osx.cpp
    src/osx/statline_osx.cpp
    src/osx/stattext_osx.cpp
    src/osx/textentry_osx.cpp
    src/osx/textctrl_osx.cpp
    src/osx/tglbtn_osx.cpp
    src/osx/toolbar_osx.cpp
    # wxWebKit files
    src/html/htmlctrl/webkit/webkit.mm
    # Native color/font dialogs
    src/osx/carbon/colordlgosx.mm
    src/osx/carbon/fontdlgosx.mm
    # other shared files
    src/osx/accel.cpp
    src/osx/carbon/clipbrd.cpp
    src/osx/carbon/cursor.cpp
    src/osx/carbon/fontdlg.cpp
    src/osx/carbon/gdiobj.cpp
    src/osx/carbon/icon.cpp
    src/osx/carbon/app.cpp
    src/osx/carbon/control.cpp
    src/osx/carbon/dataobj.cpp
    src/osx/carbon/dcclient.cpp
    src/osx/carbon/dcprint.cpp
    src/osx/carbon/dcscreen.cpp
    src/osx/carbon/graphics.cpp
    src/osx/carbon/font.cpp
    src/osx/carbon/frame.cpp
    src/osx/carbon/mdi.cpp
    src/osx/carbon/metafile.cpp
    src/osx/carbon/popupwin.cpp
    src/osx/carbon/renderer.cpp
    src/osx/carbon/statbrma.cpp
    src/osx/carbon/region.cpp
    # cocoa bridge
    src/osx/carbon/utilscocoa.mm
    # Generic implementations used by wxOSX:
    src/generic/caret.cpp
    src/generic/clrpickerg.cpp
    src/generic/collpaneg.cpp
    src/generic/colrdlgg.cpp
    src/generic/dirdlgg.cpp
    src/generic/fdrepdlg.cpp
    src/generic/filedlgg.cpp
    src/generic/filepickerg.cpp
    src/generic/fontdlgg.cpp
    src/generic/fontpickerg.cpp
    src/generic/listctrl.cpp
    src/generic/prntdlgg.cpp
    src/generic/statusbr.cpp
    src/generic/textmeasure.cpp

# Header files like wx/osx/foo.h which include wx/osx/carbon/foo.h
OSX_SHARED_HDR =
    # wxWebKit headers
    wx/html/webkit.h
    # other shared headers
    wx/osx/accel.h
    wx/osx/anybutton.h
    wx/osx/app.h
    wx/osx/appprogress.h
    wx/osx/bitmap.h
    wx/osx/bmpbuttn.h
    wx/osx/brush.h
    wx/osx/button.h
    wx/osx/checkbox.h
    wx/osx/checklst.h
    wx/osx/chkconf.h
    wx/osx/choice.h
    wx/osx/clipbrd.h
    wx/osx/colordlg.h
    wx/osx/colour.h
    wx/osx/combobox.h
    wx/osx/control.h
    wx/osx/cursor.h
    wx/osx/dataform.h
    wx/osx/dataobj.h
    wx/osx/dataobj2.h
    wx/osx/dc.h
    wx/osx/dcclient.h
    wx/osx/dcmemory.h
    wx/osx/dcprint.h
    wx/osx/dcscreen.h
    wx/osx/dialog.h
    wx/osx/dirdlg.h
    wx/osx/dnd.h
    wx/osx/evtloop.h
    wx/osx/evtloopsrc.h
    wx/osx/filedlg.h
    wx/osx/font.h
    wx/osx/fontdlg.h
    wx/osx/frame.h
    wx/osx/gauge.h
    wx/osx/icon.h
    wx/osx/imaglist.h
    wx/osx/listbox.h
    wx/osx/listctrl.h
    wx/osx/mdi.h
    wx/osx/menu.h
    wx/osx/menuitem.h
    wx/osx/metafile.h
    wx/osx/mimetype.h
    wx/osx/minifram.h
    wx/osx/msgdlg.h
    wx/osx/nonownedwnd.h
    wx/osx/notebook.h
    wx/osx/palette.h
    wx/osx/pen.h
    wx/osx/popupwin.h
    wx/osx/printdlg.h
    wx/osx/printmac.h
    wx/osx/private.h
    wx/osx/radiobox.h
    wx/osx/radiobut.h
    wx/osx/region.h
    wx/osx/scrolbar.h
    wx/osx/slider.h
    wx/osx/spinbutt.h
    wx/osx/srchctrl.h
    wx/osx/statbmp.h
    wx/osx/statbox.h
    wx/osx/statline.h
    wx/osx/stattext.h
    wx/osx/statusbr.h
    wx/osx/taskbarosx.h
    wx/osx/textctrl.h
    wx/osx/textentry.h
    wx/osx/tglbtn.h
    wx/osx/toolbar.h
    wx/osx/tooltip.h
    wx/osx/toplevel.h
    wx/osx/uma.h
    wx/osx/window.h
    # Generic implementations used by wxOSX:
    wx/generic/caret.h
    wx/generic/clrpickerg.h
    wx/generic/collpaneg.h
    wx/generic/colrdlgg.h
    wx/generic/dirdlgg.h
    wx/generic/fdrepdlg.h
    wx/generic/filedlgg.h
    wx/generic/filepickerg.h
    wx/generic/fontdlgg.h
    wx/generic/fontpickerg.h
    wx/generic/listctrl.h
    wx/generic/prntdlgg.h
    wx/generic/statusbr.h

# wxOSX/Cocoa

OSX_COCOA_SRC =
    $(OSX_COMMON_SRC)
    src/common/taskbarcmn.cpp
    src/generic/animateg.cpp
    src/osx/carbon/sound.cpp
    src/osx/cocoa/aboutdlg.mm
    src/osx/cocoa/activityindicator.mm
    src/osx/cocoa/anybutton.mm
    src/osx/cocoa/appprogress.mm
    src/osx/cocoa/button.mm
    src/osx/cocoa/checkbox.mm
    src/osx/cocoa/choice.mm
    src/osx/cocoa/colour.mm
    src/osx/cocoa/combobox.mm
    src/osx/cocoa/dataview.mm
    src/osx/cocoa/datetimectrl.mm
    src/osx/cocoa/dialog.mm
    src/osx/cocoa/dirdlg.mm
    src/osx/cocoa/dnd.mm
    src/osx/cocoa/evtloop.mm
    src/osx/cocoa/filedlg.mm
    src/osx/cocoa/gauge.mm
    src/osx/cocoa/listbox.mm
    src/osx/cocoa/menu.mm
    src/osx/cocoa/menuitem.mm
    src/osx/cocoa/msgdlg.mm
    src/osx/cocoa/nativewin.mm
    src/osx/cocoa/nonownedwnd.mm
    src/osx/cocoa/notebook.mm
    src/osx/cocoa/notifmsg.mm
    src/osx/cocoa/overlay.mm
    src/osx/cocoa/preferences.mm
    src/osx/cocoa/printdlg.mm
    src/osx/cocoa/radiobut.mm
    src/osx/cocoa/scrolbar.mm
    src/osx/cocoa/settings.mm
    src/osx/cocoa/slider.mm
    src/osx/cocoa/spinbutt.mm
    src/osx/cocoa/srchctrl.mm
    src/osx/cocoa/statbox.mm
    src/osx/cocoa/statline.mm
    src/osx/cocoa/stattext.mm
    src/osx/cocoa/taskbar.mm
    src/osx/cocoa/textctrl.mm
    src/osx/cocoa/tglbtn.mm
    src/osx/cocoa/toolbar.mm
    src/osx/cocoa/tooltip.mm
    src/osx/cocoa/window.mm
    src/osx/core/hidjoystick.cpp
    src/osx/core/sound.cpp
    src/osx/dataview_osx.cpp
    src/osx/datectrl_osx.cpp
    src/osx/datetimectrl_osx.cpp
    src/osx/sound_osx.cpp
    src/osx/timectrl_osx.cpp

OSX_COCOA_HDR =
    wx/generic/animate.h
    wx/generic/region.h
    wx/osx/activityindicator.h
    wx/osx/cocoa/chkconf.h
    wx/osx/cocoa/dataview.h
    wx/osx/cocoa/evtloop.h
    wx/osx/cocoa/private.h
    wx/osx/cocoa/stdpaths.h
    wx/osx/core/joystick.h
    wx/osx/core/joystick.h
    wx/osx/dataview.h
    wx/osx/datectrl.h
    wx/osx/datetimectrl.h
    wx/osx/dvrenderer.h
    wx/osx/dvrenderers.h
    wx/osx/joystick.h
    wx/osx/sound.h
    wx/osx/taskbarosx.h
    wx/osx/timectrl.h


# wxOSX/iPhone

OSX_IPHONE_SRC =
    $(OSX_COMMON_SRC)
    src/generic/animateg.cpp
    src/generic/icon.cpp
    src/generic/regiong.cpp
    src/osx/cocoa/stdpaths.mm
    src/osx/core/sound.cpp
    src/osx/iphone/anybutton.mm
    src/osx/iphone/button.mm
    src/osx/iphone/checkbox.mm
    src/osx/iphone/dialog.mm
    src/osx/iphone/evtloop.mm
    src/osx/iphone/gauge.mm
    src/osx/iphone/msgdlg.mm
    src/osx/iphone/nonownedwnd.mm
    src/osx/iphone/scrolbar.mm
    src/osx/iphone/settings.mm
    src/osx/iphone/slider.mm
    src/osx/iphone/stattext.mm
    src/osx/iphone/textctrl.mm
    src/osx/iphone/toolbar.mm
    src/osx/iphone/utils.mm
    src/osx/iphone/window.mm
    src/osx/sound_osx.cpp

OSX_IPHONE_HDR =
    wx/generic/animate.h
    wx/generic/region.h
    wx/osx/iphone/chkconf.h
    wx/osx/iphone/evtloop.h
    wx/osx/iphone/private.h
    wx/osx/sound.h

# wxUniversal

UNIV_THEMES_SRC =
    src/univ/themes/gtk.cpp
    src/univ/themes/metal.cpp
    src/univ/themes/mono.cpp
    src/univ/themes/win32.cpp

UNIV_SRC =
    $(UNIV_PLATFORM_SRC)
    src/generic/accel.cpp
    src/generic/activityindicator.cpp
    src/generic/clrpickerg.cpp
    src/generic/collpaneg.cpp
    src/generic/colrdlgg.cpp
    src/generic/dirdlgg.cpp
    src/generic/fdrepdlg.cpp
    src/generic/filedlgg.cpp
    src/generic/filepickerg.cpp
    src/generic/fontdlgg.cpp
    src/generic/fontpickerg.cpp
    src/generic/listctrl.cpp
    src/generic/mdig.cpp
    src/generic/prntdlgg.cpp
    src/univ/anybutton.cpp
    src/univ/bmpbuttn.cpp
    src/univ/button.cpp
    src/univ/checkbox.cpp
    src/univ/checklst.cpp
    src/univ/choice.cpp
    src/univ/combobox.cpp
    src/univ/control.cpp
    src/univ/ctrlrend.cpp
    src/univ/dialog.cpp
    src/univ/framuniv.cpp
    src/univ/gauge.cpp
    src/univ/inpcons.cpp
    src/univ/inphand.cpp
    src/univ/listbox.cpp
    src/univ/menu.cpp
    src/univ/notebook.cpp
    src/univ/radiobox.cpp
    src/univ/radiobut.cpp
    src/univ/scrarrow.cpp
    src/univ/scrolbar.cpp
    src/univ/scrthumb.cpp
    src/univ/settingsuniv.cpp
    src/univ/slider.cpp
    src/univ/spinbutt.cpp
    src/univ/statbmp.cpp
    src/univ/statbox.cpp
    src/univ/statline.cpp
    src/univ/stattext.cpp
    src/univ/statusbr.cpp
    src/univ/stdrend.cpp
    src/univ/textctrl.cpp
    src/univ/tglbtn.cpp
    src/univ/theme.cpp
    src/univ/toolbar.cpp
    src/univ/topluniv.cpp
    src/univ/winuniv.cpp
UNIV_HDR =
    $(UNIV_PLATFORM_HDR)
    wx/generic/accel.h
    wx/generic/activityindicator.h
    wx/generic/animate.h
    wx/generic/clrpickerg.h
    wx/generic/collpaneg.h
    wx/generic/ctrlsub.h
    wx/generic/dirdlgg.h
    wx/generic/fdrepdlg.h
    wx/generic/filedlgg.h
    wx/generic/filepickerg.h
    wx/generic/fontdlgg.h
    wx/generic/fontpickerg.h
    wx/generic/listctrl.h
    wx/generic/mdig.h
    wx/generic/statusbr.h
    wx/univ/anybutton.h
    wx/univ/app.h
    wx/univ/bmpbuttn.h
    wx/univ/button.h
    wx/univ/checkbox.h
    wx/univ/checklst.h
    wx/univ/chkconf.h
    wx/univ/choice.h
    wx/univ/colschem.h
    wx/univ/combobox.h
    wx/univ/control.h
    wx/univ/custombgwin.h
    wx/univ/dialog.h
    wx/univ/frame.h
    wx/univ/gauge.h
    wx/univ/inpcons.h
    wx/univ/inphand.h
    wx/univ/listbox.h
    wx/univ/menu.h
    wx/univ/menuitem.h
    wx/univ/notebook.h
    wx/univ/panel.h
    wx/univ/radiobox.h
    wx/univ/radiobut.h
    wx/univ/renderer.h
    wx/univ/scrarrow.h
    wx/univ/scrolbar.h
    wx/univ/scrthumb.h
    wx/univ/scrtimer.h
    wx/univ/slider.h
    wx/univ/spinbutt.h
    wx/univ/statbmp.h
    wx/univ/statbox.h
    wx/univ/statline.h
    wx/univ/stattext.h
    wx/univ/statusbr.h
    wx/univ/stdrend.h
    wx/univ/textctrl.h
    wx/univ/theme.h
    wx/univ/tglbtn.h
    wx/univ/toolbar.h
    wx/univ/toplevel.h
    wx/univ/window.h

# wxMedia

MEDIA_CMN_SRC =
    src/common/mediactrlcmn.cpp

MEDIA_CMN_HDR =
    wx/mediactrl.h

MEDIA_MSW_SRC =
    src/msw/mediactrl_am.cpp
    src/msw/mediactrl_wmp10.cpp
    src/msw/mediactrl_qt.cpp
MEDIA_MSW_HDR =
# not built on WindowsCE:
MEDIA_MSW_DESKTOP_SRC =
MEDIA_MSW_DESKTOP_HDR =

MEDIA_OSX_COCOA_SRC =
    src/osx/cocoa/mediactrl.mm
MEDIA_OSX_COCOA_HDR =

MEDIA_OSX_IPHONE_SRC =
    src/osx/cocoa/mediactrl.mm
MEDIA_OSX_IPHONE_HDR =

MEDIA_COCOA_SRC =
    src/cocoa/mediactrl.mm
MEDIA_COCOA_HDR =

MEDIA_UNIX_SRC =
    src/unix/mediactrl.cpp
    src/unix/mediactrl_gstplayer.cpp
MEDIA_UNIX_HDR =

MEDIA_GTK_SRC =

MEDIA_GTK1_SRC =

# wxHTML

HTML_MSW_SRC =
    src/msw/helpbest.cpp
    src/html/chm.cpp
HTML_CMN_SRC =
    src/html/helpctrl.cpp
    src/html/helpdata.cpp
    src/html/helpdlg.cpp
    src/html/helpfrm.cpp
    src/html/helpwnd.cpp
    src/html/htmlcell.cpp
    src/html/htmlfilt.cpp
    src/html/htmlpars.cpp
    src/html/htmltag.cpp
    src/html/htmlwin.cpp
    src/html/htmprint.cpp
    src/html/m_dflist.cpp
    src/html/m_fonts.cpp
    src/html/m_hline.cpp
    src/html/m_image.cpp
    src/html/m_layout.cpp
    src/html/m_links.cpp
    src/html/m_list.cpp
    src/html/m_pre.cpp
    src/html/m_span.cpp
    src/html/m_style.cpp
    src/html/m_tables.cpp
    src/html/styleparams.cpp
    src/html/winpars.cpp
    # wxHTML users:
    src/generic/htmllbox.cpp
HTML_MSW_HDR =
    wx/msw/helpbest.h
HTML_CMN_HDR =
    wx/html/forcelnk.h
    wx/html/helpctrl.h
    wx/html/helpdata.h
    wx/html/helpdlg.h
    wx/html/helpfrm.h
    wx/html/helpwnd.h
    wx/html/htmlcell.h
    wx/html/htmldefs.h
    wx/html/htmlfilt.h
    wx/html/htmlpars.h
    wx/html/htmlproc.h
    wx/html/htmltag.h
    wx/html/htmlwin.h
    wx/html/htmprint.h
    wx/html/m_templ.h
    wx/html/styleparams.h
    wx/html/winpars.h
    wx/wxhtml.h
    # wxHTML users:
    wx/htmllbox.h

# wxWEBVIEW

WEBVIEW_MSW_SRC =
    src/msw/webview_ie.cpp
WEBVIEW_CMN_SRC =
    src/common/webview.cpp
    src/common/webviewarchivehandler.cpp
    src/common/webviewfshandler.cpp

WEBVIEW_MSW_HDR =
    wx/msw/webviewhistoryitem_ie.h
    wx/msw/webview_ie.h
    wx/msw/webview_missing.h
WEBVIEW_CMN_HDR =
    wx/webview.h
    wx/webviewarchivehandler.h
    wx/webviewfshandler.h

WEBVIEW_OSX_SHARED_HDR =
    wx/osx/webviewhistoryitem_webkit.h
    wx/osx/webview_webkit.h

WEBVIEW_OSX_SHARED_SRC =
    src/osx/webview_webkit.mm

WEBVIEW_GTK_HDR =
    wx/gtk/webviewhistoryitem_webkit.h
    wx/gtk/webview_webkit.h

WEBVIEW_GTK_SRC =
    src/gtk/webview_webkit.cpp

# wxXRC

XRC_SRC =
    src/xrc/xh_activityindicator.cpp
    src/xrc/xh_animatctrl.cpp
    src/xrc/xh_bannerwindow.cpp
    src/xrc/xh_bmp.cpp
    src/xrc/xh_bmpcbox.cpp
    src/xrc/xh_bmpbt.cpp
    src/xrc/xh_bttn.cpp
    src/xrc/xh_cald.cpp
    src/xrc/xh_chckb.cpp
    src/xrc/xh_chckl.cpp
    src/xrc/xh_choic.cpp
    src/xrc/xh_choicbk.cpp
    src/xrc/xh_clrpicker.cpp
    src/xrc/xh_cmdlinkbn.cpp
    src/xrc/xh_collpane.cpp
    src/xrc/xh_combo.cpp
    src/xrc/xh_comboctrl.cpp
    src/xrc/xh_datectrl.cpp
    src/xrc/xh_dirpicker.cpp
    src/xrc/xh_dlg.cpp
    src/xrc/xh_editlbox.cpp
    src/xrc/xh_filectrl.cpp
    src/xrc/xh_filepicker.cpp
    src/xrc/xh_fontpicker.cpp
    src/xrc/xh_frame.cpp
    src/xrc/xh_gauge.cpp
    src/xrc/xh_gdctl.cpp
    src/xrc/xh_grid.cpp
    src/xrc/xh_html.cpp
    src/xrc/xh_hyperlink.cpp
    src/xrc/xh_listb.cpp
    src/xrc/xh_listbk.cpp
    src/xrc/xh_listc.cpp
    src/xrc/xh_mdi.cpp
    src/xrc/xh_menu.cpp
    src/xrc/xh_notbk.cpp
    src/xrc/xh_odcombo.cpp
    src/xrc/xh_panel.cpp
    src/xrc/xh_propdlg.cpp
    src/xrc/xh_radbt.cpp
    src/xrc/xh_radbx.cpp
    src/xrc/xh_scrol.cpp
    src/xrc/xh_scwin.cpp
    src/xrc/xh_htmllbox.cpp
    src/xrc/xh_simplebook.cpp
    src/xrc/xh_sizer.cpp
    src/xrc/xh_slidr.cpp
    src/xrc/xh_spin.cpp
    src/xrc/xh_split.cpp
    src/xrc/xh_srchctrl.cpp
    src/xrc/xh_statbar.cpp
    src/xrc/xh_stbmp.cpp
    src/xrc/xh_stbox.cpp
    src/xrc/xh_stlin.cpp
    src/xrc/xh_sttxt.cpp
    src/xrc/xh_text.cpp
    src/xrc/xh_tglbtn.cpp
    src/xrc/xh_timectrl.cpp
    src/xrc/xh_toolb.cpp
    src/xrc/xh_toolbk.cpp
    src/xrc/xh_tree.cpp
    src/xrc/xh_treebk.cpp
    src/xrc/xh_unkwn.cpp
    src/xrc/xh_wizrd.cpp
    src/xrc/xmlres.cpp
    src/xrc/xmladv.cpp
    src/xrc/xmlrsall.cpp
XRC_HDR =
    wx/xrc/xh_activityindicator.h
    wx/xrc/xh_all.h
    wx/xrc/xh_animatctrl.h
    wx/xrc/xh_bannerwindow.h
    wx/xrc/xh_bmpbt.h
    wx/xrc/xh_bmp.h
    wx/xrc/xh_bmpcbox.h
    wx/xrc/xh_bttn.h
    wx/xrc/xh_cald.h
    wx/xrc/xh_chckb.h
    wx/xrc/xh_chckl.h
    wx/xrc/xh_choic.h
    wx/xrc/xh_choicbk.h
    wx/xrc/xh_clrpicker.h
    wx/xrc/xh_cmdlinkbn.h
    wx/xrc/xh_collpane.h
    wx/xrc/xh_combo.h
    wx/xrc/xh_comboctrl.h
    wx/xrc/xh_datectrl.h
    wx/xrc/xh_dirpicker.h
    wx/xrc/xh_dlg.h
    wx/xrc/xh_editlbox.h
    wx/xrc/xh_filectrl.h
    wx/xrc/xh_filepicker.h
    wx/xrc/xh_fontpicker.h
    wx/xrc/xh_frame.h
    wx/xrc/xh_mdi.h
    wx/xrc/xh_gauge.h
    wx/xrc/xh_gdctl.h
    wx/xrc/xh_grid.h
    wx/xrc/xh_html.h
    wx/xrc/xh_hyperlink.h
    wx/xrc/xh_listb.h
    wx/xrc/xh_listbk.h
    wx/xrc/xh_listc.h
    wx/xrc/xh_menu.h
    wx/xrc/xh_notbk.h
    wx/xrc/xh_odcombo.h
    wx/xrc/xh_panel.h
    wx/xrc/xh_propdlg.h
    wx/xrc/xh_radbt.h
    wx/xrc/xh_radbx.h
    wx/xrc/xh_scrol.h
    wx/xrc/xh_scwin.h
    wx/xrc/xh_htmllbox.h
    wx/xrc/xh_simplebook.h
    wx/xrc/xh_sizer.h
    wx/xrc/xh_slidr.h
    wx/xrc/xh_spin.h
    wx/xrc/xh_split.h
    wx/xrc/xh_srchctrl.h
    wx/xrc/xh_statbar.h
    wx/xrc/xh_stbmp.h
    wx/xrc/xh_stbox.h
    wx/xrc/xh_stlin.h
    wx/xrc/xh_sttxt.h
    wx/xrc/xh_text.h
    wx/xrc/xh_tglbtn.h
    wx/xrc/xh_timectrl.h
    wx/xrc/xh_toolb.h
    wx/xrc/xh_toolbk.h
    wx/xrc/xh_tree.h
    wx/xrc/xh_treebk.h
    wx/xrc/xh_unkwn.h
    wx/xrc/xh_wizrd.h
    wx/xrc/xmlres.h




# XML classes

XML_SRC =
    src/xml/xml.cpp
    src/common/xtixml.cpp # FIXME - temporary solution
XML_HDR =
    wx/xml/xml.h
    wx/xtixml.h # FIXME - temporary solution


# OpenGL canvas

OPENGL_CMN_SRC =
    src/common/glcmn.cpp

OPENGL_CMN_HDR =
    wx/glcanvas.h

OPENGL_MSW_SRC =
    src/msw/glcanvas.cpp

OPENGL_GTK_HDR =
    wx/gtk/glcanvas.h
    wx/unix/glx11.h

OPENGL_GTK_SRC =
    src/gtk/glcanvas.cpp
    src/unix/glx11.cpp

OPENGL_MSW_HDR =
    wx/msw/glcanvas.h

OPENGL_OSX_SHARED_SRC =
    src/osx/cocoa/glcanvas.mm
    src/osx/glcanvas_osx.cpp

# Misc plugin sources:

UNIX_SOUND_SRC_SDL =
    src/unix/sound_sdl.cpp

# wxAUI

AUI_CMN_SRC =
    src/aui/framemanager.cpp
    src/aui/dockart.cpp
    src/aui/floatpane.cpp
    src/aui/auibook.cpp
    src/aui/auibar.cpp
    src/aui/tabmdi.cpp
    src/aui/tabart.cpp
    src/xrc/xh_aui.cpp
    src/xrc/xh_auitoolb.cpp
AUI_CMN_HDR =
    wx/aui/framemanager.h
    wx/aui/dockart.h
    wx/aui/floatpane.h
    wx/aui/auibook.h
    wx/aui/auibar.h
    wx/aui/tabmdi.h
    wx/aui/aui.h
    wx/aui/tabart.h
    wx/xrc/xh_aui.h
    wx/xrc/xh_auitoolb.h

AUI_MSW_HDR =
    wx/aui/tabartmsw.h
    wx/aui/barartmsw.h
AUI_MSW_SRC =
    src/aui/tabartmsw.cpp
    src/aui/barartmsw.cpp

AUI_GTK_SRC =
    src/aui/tabartgtk.cpp

AUI_GTK_HDR =
    wx/aui/tabartgtk.h

# wxRibbon

RIBBON_SRC =
    src/ribbon/art_internal.cpp
    src/ribbon/art_msw.cpp
    src/ribbon/art_aui.cpp
    src/ribbon/bar.cpp
    src/ribbon/buttonbar.cpp
    src/ribbon/control.cpp
    src/ribbon/gallery.cpp
    src/ribbon/page.cpp
    src/ribbon/panel.cpp
    src/ribbon/toolbar.cpp
    src/xrc/xh_ribbon.cpp
RIBBON_HDR =
    wx/ribbon/art.h
    wx/ribbon/art_internal.h
    wx/ribbon/bar.h
    wx/ribbon/buttonbar.h
    wx/ribbon/control.h
    wx/ribbon/gallery.h
    wx/ribbon/page.h
    wx/ribbon/panel.h
    wx/ribbon/toolbar.h
    wx/xrc/xh_ribbon.h

# wxPropertyGrid

PROPGRID_SRC =
    src/propgrid/advprops.cpp
    src/propgrid/editors.cpp
    src/propgrid/manager.cpp
    src/propgrid/property.cpp
    src/propgrid/propgrid.cpp
    src/propgrid/propgridiface.cpp
    src/propgrid/propgridpagestate.cpp
    src/propgrid/props.cpp
PROPGRID_HDR =
    wx/propgrid/advprops.h
    wx/propgrid/editors.h
    wx/propgrid/manager.h
    wx/propgrid/property.h
    wx/propgrid/propgrid.h
    wx/propgrid/propgriddefs.h
    wx/propgrid/propgridiface.h
    wx/propgrid/propgridpagestate.h
    wx/propgrid/props.h

# wxRichTextCtrl

RICHTEXT_SRC =
    src/richtext/richtextbuffer.cpp
    src/richtext/richtextctrl.cpp
    src/richtext/richtextformatdlg.cpp
    src/richtext/richtexthtml.cpp
    src/richtext/richtextimagedlg.cpp
    src/richtext/richtextprint.cpp
    src/richtext/richtextstyledlg.cpp
    src/richtext/richtextstyles.cpp
    src/richtext/richtextsymboldlg.cpp
    src/richtext/richtextxml.cpp
    src/xrc/xh_richtext.cpp
RICHTEXT_HDR =
    wx/richtext/richtextbackgroundpage.h
    wx/richtext/richtextborderspage.h
    wx/richtext/richtextbuffer.h
    wx/richtext/richtextbulletspage.h
    wx/richtext/richtextctrl.h
    wx/richtext/richtextdialogpage.h
    wx/richtext/richtextfontpage.h
    wx/richtext/richtextformatdlg.h
    wx/richtext/richtexthtml.h
    wx/richtext/richtextimagedlg.h
    wx/richtext/richtextindentspage.h
    wx/richtext/richtextliststylepage.h
    wx/richtext/richtextmarginspage.h
    wx/richtext/richtextprint.h
    wx/richtext/richtextsizepage.h
    wx/richtext/richtextstyledlg.h
    wx/richtext/richtextstylepage.h
    wx/richtext/richtextstyles.h
    wx/richtext/richtextsymboldlg.h
    wx/richtext/richtexttabspage.h
    wx/richtext/richtextuicustomization.h
    wx/richtext/richtextxml.h
    wx/xrc/xh_richtext.h


# wxSTC

STC_SRC =
    src/stc/stc.cpp
    src/stc/PlatWX.cpp
    src/stc/ScintillaWX.cpp

STC_HDR =
    wx/stc/stc.h<|MERGE_RESOLUTION|>--- conflicted
+++ resolved
@@ -378,35 +378,7 @@
     src/qt/toplevel.cpp
     src/qt/uiaction.cpp
     src/qt/utils.cpp
-    src/qt/utils.cpp
     src/qt/window.cpp
-<<<<<<< HEAD
-    src/unix/dialup.cpp
-    src/unix/joystick.cpp
-    src/unix/sound.cpp
-=======
-
-ADVANCED_QT_HDR=
-    wx/generic/activityindicator.h
-    wx/generic/animate.h
-    wx/qt/calctrl.h
-    wx/qt/dataview.h
-    wx/qt/dvrenderer.h
-    wx/qt/dvrenderers.h
-    wx/qt/taskbar.h
-
-ADVANCED_QT_SRC=
-    src/generic/activityindicator.cpp
-    src/generic/animateg.cpp
-    src/qt/calctrl.cpp
-    src/qt/converter.cpp
-    src/qt/dataview.cpp
-    src/qt/dvrenderer.cpp
-    src/qt/dvrenderers.cpp
-    src/qt/taskbar.cpp
-    src/common/taskbarcmn.cpp
-    src/qt/utils.cpp
->>>>>>> 5349d48c
 
 MEDIA_QT_SRC=
     src/qt/mediactrl.cpp
