--- conflicted
+++ resolved
@@ -1726,12 +1726,9 @@
     <ClCompile Include="..\..\src\msw\overlay.cpp" />
     <ClCompile Include="..\..\src\msw\power.cpp" />
     <ClCompile Include="..\..\src\common\powercmn.cpp" />
-<<<<<<< HEAD
+    <ClCompile Include="..\..\src\common\curbndl.cpp" />
     <ClCompile Include="..\..\src\common\imagwebp.cpp" />
     <ClCompile Include="..\..\src\common\webpdecoder.cpp" />
-=======
-    <ClCompile Include="..\..\src\common\curbndl.cpp" />
->>>>>>> 901d3110
   </ItemGroup>
   <ItemGroup>
     <ResourceCompile Include="..\..\src\msw\version.rc">
