--- conflicted
+++ resolved
@@ -18,12 +18,9 @@
     #include "wx/wx.h"
 #endif
 
-<<<<<<< HEAD
-#if !wxUSE_WEBVIEW_WEBKIT && !wxUSE_WEBVIEW_WEBKIT2 && !wxUSE_WEBVIEW_IE && \
+#if !wxUSE_WEBVIEW_WEBKIT && !wxUSE_WEBVIEW_WEBKIT2 && \
+    !wxUSE_WEBVIEW_IE && !wxUSE_WEBVIEW_EDGE && \
     !wxUSE_WEBVIEW_CHROMIUM
-=======
-#if !wxUSE_WEBVIEW_WEBKIT && !wxUSE_WEBVIEW_WEBKIT2 && !wxUSE_WEBVIEW_IE && !wxUSE_WEBVIEW_EDGE
->>>>>>> 00366cba
 #error "A wxWebView backend is required by this sample"
 #endif
 
@@ -430,32 +427,30 @@
     }
 #endif
     // Create the webview
-<<<<<<< HEAD
-    m_browser = wxWebView::New(this, wxID_ANY, url
+    m_browser = (windowFeatures) ? windowFeatures->GetChildWebView()
+                                 : wxWebView::New(
 #ifdef wxWEBVIEW_SAMPLE_CHROMIUM
-        , wxDefaultPosition,
-#ifdef __WXOSX__
+                                     wxWebViewBackendChromium
+#endif
+                                   );
+#ifdef __WXMAC__
+    if (m_isMainFrame)
+    {
+        // With WKWebView handlers need to be registered before creation
+        m_browser->RegisterHandler(wxSharedPtr<wxWebViewHandler>(new wxWebViewArchiveHandler("wxfs")));
+        m_browser->RegisterHandler(wxSharedPtr<wxWebViewHandler>(new wxWebViewFSHandler("memory")));
+        m_browser->RegisterHandler(wxSharedPtr<wxWebViewHandler>(new AdvancedWebViewHandler()));
+    }
+#endif
+    m_browser->Create(this, wxID_ANY, url, wxDefaultPosition,
+#if defined(wxWEBVIEW_SAMPLE_CHROMIUM) && defined(__WXOSX__)
         // OSX implementation currently cannot handle the default size
         wxSize(800, 600)
 #else
         wxDefaultSize
 #endif
-        , wxWebViewBackendChromium
-#endif
     );
-=======
-    m_browser = (windowFeatures) ? windowFeatures->GetChildWebView() : wxWebView::New();
-#ifdef __WXMAC__
-    if (m_isMainFrame)
-    {
-        // With WKWebView handlers need to be registered before creation
-        m_browser->RegisterHandler(wxSharedPtr<wxWebViewHandler>(new wxWebViewArchiveHandler("wxfs")));
-        m_browser->RegisterHandler(wxSharedPtr<wxWebViewHandler>(new wxWebViewFSHandler("memory")));
-        m_browser->RegisterHandler(wxSharedPtr<wxWebViewHandler>(new AdvancedWebViewHandler()));
-    }
-#endif
-    m_browser->Create(this, wxID_ANY, url, wxDefaultPosition, wxDefaultSize);
->>>>>>> 00366cba
+
     topsizer->Add(m_browser, wxSizerFlags().Expand().Proportion(1));
 
     if (m_isMainFrame)
