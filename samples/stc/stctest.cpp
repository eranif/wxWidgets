--- conflicted
+++ resolved
@@ -38,14 +38,8 @@
 #include "edit.h"        // Edit module
 #include "prefs.h"       // Prefs
 
-<<<<<<< HEAD
-// Used by wxStyledTextCtrlMap
-#include "wx/dcgraph.h"
-#include "wx/overlay.h"
-=======
 // Used for mini map window.
 #include "wx/stc/minimap.h"
->>>>>>> 6f9bd5e4
 #include "wx/splitter.h"
 
 //----------------------------------------------------------------------------
@@ -231,7 +225,6 @@
     (*g_pageSetupData) = *g_printData;
 #endif // wxUSE_PRINTING_ARCHITECTURE
 
-    m_frame = nullptr; ShowDocumentMap(nullptr); SetErrorExitCode(0); return false; // FIXME-VZ
     // create application frame
     m_frame = new AppFrame (*g_appname);
 
@@ -894,536 +887,6 @@
     MinimalEditor();
 }
 
-<<<<<<< HEAD
-// Editor with a document map.
-
-constexpr const char* wxTRACE_STC_MAP = "stcmap";
-
-class wxStyledTextCtrlMap : public wxStyledTextCtrl
-{
-public:
-    wxStyledTextCtrlMap(wxWindow* parent, wxStyledTextCtrl* edit)
-        : wxStyledTextCtrl(parent),
-          m_edit(edit)
-    {
-        // Use the same document as the main editor.
-        auto* const doc = edit->GetDocPointer();
-        edit->AddRefDocument(doc);
-        SetDocPointer(doc);
-
-        // The map is used as as the scrollbar, so the editor doesn't need it.
-        edit->SetUseVerticalScrollBar(false);
-
-        // Making the map read-only apparently makes the document read-only, so
-        // undo this for the original control (doing nothing if it already was
-        // read-only anyhow).
-        auto const wasReadOnly = edit->GetReadOnly();
-        SetReadOnly(true);
-        edit->SetReadOnly(wasReadOnly);
-
-        // Copy the main editor attributes.
-        SetLexer(edit->GetLexer());
-        for ( int style = 0; style < wxSTC_STYLE_MAX; ++style )
-        {
-            // There is probably no need to set the font for the map: at such
-            // size, all fonts are indistinguishable.
-            StyleSetForeground(style, edit->StyleGetForeground(style));
-            StyleSetBackground(style, edit->StyleGetBackground(style));
-            StyleSetBold(style, edit->StyleGetBold(style));
-            StyleSetItalic(style, edit->StyleGetItalic(style));
-            StyleSetUnderline(style, edit->StyleGetUnderline(style));
-            StyleSetCase(style, edit->StyleGetCase(style));
-        }
-
-        SetWrapMode(edit->GetWrapMode());
-        SetWrapVisualFlags(edit->GetWrapVisualFlags());
-        SetWrapVisualFlagsLocation(edit->GetWrapVisualFlagsLocation());
-        SetWrapIndentMode(edit->GetWrapIndentMode());
-        SetWrapStartIndent(edit->GetWrapStartIndent());
-
-        // Configure the map appearance.
-        SetZoom(-10 /* maximum zoom out level */);
-        SetExtraDescent(-1); // Compress the lines even more.
-        SetCaretStyle(wxSTC_CARETSTYLE_INVISIBLE);
-        SetMarginCount(0);
-        SetIndentationGuides(wxSTC_IV_NONE);
-        UsePopUp(wxSTC_POPUP_NEVER);
-        SetUseHorizontalScrollBar(false);
-        SetCursor(wxCURSOR_ARROW);
-
-        // Scroll the editor when the map is scrolled.
-        Bind(wxEVT_STC_UPDATEUI, &wxStyledTextCtrlMap::OnMapUpdate, this);
-
-        // But also update the map when the editor changes.
-        edit->Bind(wxEVT_STC_UPDATEUI, &wxStyledTextCtrlMap::OnEditUpdate, this);
-
-        // And also when the height changes.
-        edit->Bind(wxEVT_SIZE, [this](wxSizeEvent& event) {
-            UpdateCachedValues();
-
-            wxLogTrace(wxTRACE_STC_MAP, "Edit visible lines: %d, map: %d",
-                       m_mapVisibleLines, m_editVisibleLines);
-
-            SyncMapPosition();
-            event.Skip();
-        });
-
-        // Handle mouse events for dragging the visible zone indicator.
-        Bind(wxEVT_LEFT_DOWN, [this](wxMouseEvent& event) {
-            HandleMouseClick(event);
-        });
-
-        Bind(wxEVT_MOTION, [this](wxMouseEvent& event) {
-            if ( event.LeftIsDown() && IsDragging() )
-                DoDrag(event.GetPosition());
-        });
-
-        Bind(wxEVT_LEFT_UP, [this](wxMouseEvent& WXUNUSED(event)) {
-            if ( IsDragging() )
-                DoStopDragging();
-        });
-
-        Bind(wxEVT_LEFT_DCLICK, [this](wxMouseEvent& event) {
-            // Don't let Scintilla get the double click, handle it as a simple
-            // click instead.
-            HandleMouseClick(event);
-        });
-
-        Bind(wxEVT_MOUSEWHEEL, [this](wxMouseEvent& event) {
-            // Don't allow zooming into the map.
-            if ( event.ControlDown() )
-                return;
-
-            // But do allow to scroll in it using the wheel.
-            event.Skip();
-        });
-
-        Bind(wxEVT_MOUSE_CAPTURE_LOST, [this](wxMouseCaptureLostEvent& WXUNUSED(event)) {
-            DoStopDragging();
-        });
-
-        // Draw our overlay over the map.
-        Bind(wxEVT_PAINT, [this](wxPaintEvent& event) {
-            // Normally we shouldn't call the base class event handler directly
-            // like this, but here we really want to draw the text before
-            // calling our DrawVisibleZone().
-            wxStyledTextCtrl::OnPaint(event);
-
-            // While dragging the visible zone is shown in an overlay.
-            if ( !IsDragging() )
-            {
-                wxPaintDC dc(this);
-
-                // We need to use wxGraphicsContext to draw the translucent
-                // rectangle.
-                wxGCDC gcdc(dc);
-                DrawVisibleZone(gcdc);
-            }
-        });
-
-        UpdateCachedValues();
-        SyncMapPosition();
-        SyncSelection();
-
-        wxLogTrace(wxTRACE_STC_MAP, "Edit line height: %d, map: %d",
-                   m_edit->TextHeight(0), TextHeight(0));
-    }
-
-    virtual ~wxStyledTextCtrlMap()
-    {
-        if ( IsDragging() )
-            DoStopDragging();
-    }
-
-private:
-    // We cache some values for performance, this function must be called to
-    // update them.
-    void UpdateCachedValues()
-    {
-        // Note that the line index doesn't matter, as the height is the same
-        // for all of them.
-        m_mapLineHeight = TextHeight(0);
-
-        m_mapVisibleLines = LinesOnScreen();
-        m_editVisibleLines = m_edit->LinesOnScreen();
-    }
-
-    // Get map line at the given mouse position.
-    int GetMapLineAtPoint(const wxPoint& pos) const
-    {
-        return LineFromPosition(PositionFromPoint(pos));
-    }
-
-    // Get the valid editor first line corresponding to the desired one but
-    // adjusted for bounds.
-    int GetEditValidFirstLine(int firstLine) const
-    {
-        if ( firstLine < 0 )
-            return 0;
-
-        auto const lastValid = GetLineCount() - m_editVisibleLines;
-        if ( firstLine > lastValid )
-            return lastValid;
-
-        return firstLine;
-    }
-
-    // Set the editor first visible line without triggering the matching map
-    // update.
-    void SetEditFirstVisibleLine(int firstLine)
-    {
-        m_updateBlocked = true;
-
-        m_edit->SetFirstVisibleLine(firstLine);
-
-        m_updateBlocked = false;
-    }
-
-    // Set the first visible line in the map without triggering the matching
-    // editor update.
-    void SetMapFirstVisibleLine(int firstLine)
-    {
-        m_updateBlocked = true;
-
-        SetFirstVisibleLine(firstLine);
-
-        m_updateBlocked = false;
-    }
-
-    // We want the physical position of the visible zone in the map window
-    // to show the position of the currently visible part of the document,
-    // as the scrollbar thumb does, which means, as mapFirst is 0 when
-    // editorFirst is 0, that they must be proportional:
-    //
-    //                  mapFirst = α * editorFirst
-    //
-    // And the coefficient of proportionality α is given by considering
-    // that the last possible values of the editor first line must be
-    // mapped to the last valid position of the thumb, which is thumb size
-    // less than the map height, giving
-    //
-    //              totalLines - mapVisibleLines
-    //         α = -------------------------------
-    //             totalLines - editorVisibleLines
-
-    // Scroll the editor to correspond to the current position in the map.
-    void SyncEditPosition()
-    {
-        auto const totalLines = GetLineCount();
-
-        if ( m_editVisibleLines >= totalLines )
-        {
-            SetEditFirstVisibleLine(0);
-            return;
-        }
-
-        SetEditFirstVisibleLine
-        (
-            wxMulDivInt32
-            (
-                GetFirstVisibleLine(), totalLines - m_editVisibleLines,
-                totalLines - m_mapVisibleLines
-            )
-        );
-    }
-
-    // Scroll the map to correspond to the current position in the editor.
-    void SyncMapPosition()
-    {
-        // First check for the special case when all lines are visible.
-        auto const totalLines = GetLineCount();
-        if ( m_editVisibleLines >= totalLines )
-        {
-            SetMapFirstVisibleLine(0);
-            return;
-        }
-
-        SetMapFirstVisibleLine
-        (
-            wxMulDivInt32
-            (
-                m_edit->GetFirstVisibleLine(), totalLines - m_mapVisibleLines,
-                totalLines - m_editVisibleLines
-            )
-        );
-
-        Refresh();
-    }
-
-    // Thumb starts at the first line shown in the editor and is offset from
-    // the top of the map window by the number of lines between it and the
-    // first line shown in the map, multiplied by the height of one line.
-    int GetThumbTopPos() const
-    {
-        return (m_edit->GetFirstVisibleLine() - GetFirstVisibleLine())
-                * m_mapLineHeight;
-    }
-
-    void DrawVisibleZone(wxDC& dc)
-    {
-        // We need to use a different opacity here when not using wxMSW (which
-        // sets the opacity for the overlay globally).
-        //
-        // TODO: Don't hardcode the colour.
-        dc.SetBrush(wxColour(0x80, 0x80, 0x80, IsDragging() ? 0x80 : 0x40));
-        dc.SetPen(*wxTRANSPARENT_PEN);
-
-        // Height of the highlight is proportional to the height of the visible
-        // part of the editor.
-        dc.DrawRectangle
-           (
-                0,
-                GetThumbTopPos(),
-                GetClientSize().GetWidth(),
-                m_editVisibleLines * m_mapLineHeight
-           );
-    }
-
-    // Show the same selection in the map as in the editor.
-    void SyncSelection()
-    {
-        SetSelectionStart(m_edit->GetSelectionStart());
-        SetSelectionEnd(m_edit->GetSelectionEnd());
-    }
-
-    void OnEditUpdate(wxStyledTextEvent& event)
-    {
-        if ( m_updateBlocked )
-            return;
-
-        if ( event.GetUpdated() & wxSTC_UPDATE_V_SCROLL )
-        {
-            wxLogTrace(wxTRACE_STC_MAP, "First edit line: %d",
-                       m_edit->GetFirstVisibleLine());
-
-            SyncMapPosition();
-        }
-
-        if ( event.GetUpdated() & wxSTC_UPDATE_SELECTION )
-            SyncSelection();
-
-        if ( event.GetUpdated() & wxSTC_UPDATE_CONTENT )
-            Refresh();
-    }
-
-    void OnMapUpdate(wxStyledTextEvent& event)
-    {
-        if ( m_updateBlocked )
-            return;
-
-        // We're only interested in scrolling notifications here.
-        if ( event.GetUpdated() & wxSTC_UPDATE_V_SCROLL )
-        {
-            wxLogTrace(wxTRACE_STC_MAP, "First map line: %d",
-                       GetFirstVisibleLine());
-
-            SyncEditPosition();
-        }
-    }
-
-    // Return true if the visible zone indicator is currently being dragged.
-    bool IsDragging() const
-    {
-        return m_dragOffset != -1;
-    }
-
-    void HandleMouseClick(wxMouseEvent& event)
-    {
-        auto const posMouse = event.GetPosition();
-        auto const line = GetMapLineAtPoint(posMouse);
-
-        auto const editorFirst = m_edit->GetFirstVisibleLine();
-
-        // If the line is in the visible zone indicator, start dragging it.
-        if ( line >= editorFirst && line < editorFirst + m_editVisibleLines )
-        {
-            StartDragging(posMouse);
-            return;
-        }
-
-        // The clicked line becomes the center of the visible zone indicator.
-        // unless it's too close to the top or bottom of the map.
-        auto const
-            editorNew = GetEditValidFirstLine(line - (m_editVisibleLines + 1) / 2);
-
-        if ( editorNew != editorFirst )
-        {
-            wxLogTrace(wxTRACE_STC_MAP, "Editor first %d -> %d",
-                       editorFirst, editorNew);
-            SetEditFirstVisibleLine(editorNew);
-            SyncMapPosition();
-
-            Refresh();
-        }
-    }
-
-    // Called when the user starts dragging at the given point.
-    void StartDragging(const wxPoint& pos)
-    {
-        m_dragOffset = pos.y - GetThumbTopPos();
-        wxLogTrace(wxTRACE_STC_MAP, "Start dragging at thumb offset %d",
-                   m_dragOffset);
-
-        SetCursor(wxCURSOR_HAND);
-        CaptureMouse();
-
-        // This is required by wxMSW to ensure that the map shows from behind
-        // the overlay and does nothing elsewhere.
-        m_overlay.SetOpacity(0x80);
-
-        wxOverlayDC dc(m_overlay, this);
-        dc.Clear();
-        DrawVisibleZone(dc);
-
-        Refresh();
-    }
-
-    // Called while dragging the visible zone indicator.
-    void DoDrag(const wxPoint& pos)
-    {
-        // We want the thumb to follow the mouse when dragging, i.e. its top
-        // must remain at the same distance from the mouse pointer as it was
-        // when the dragging started, but it must also remain valid.
-        auto thumbTopPos = pos.y - m_dragOffset;
-        if ( thumbTopPos < 0 )
-            thumbTopPos = 0;
-
-        auto const lastValidThumbTopPos =
-            GetClientSize().y - m_editVisibleLines * m_mapLineHeight;
-        if ( thumbTopPos > lastValidThumbTopPos )
-            thumbTopPos = lastValidThumbTopPos;
-
-
-        // As the thumb top is (editorFirst - mapFirst)*mapLineHeight and
-        // mapFirst = α * editorFirst, we can compute the new editor first
-        // line as thumbTopPos / ((1 - α) * mapLineHeight) or the map first
-        // line as thumbTopPos / ((1/α - 1) * mapLineHeight).
-        auto const totalLines = GetLineCount();
-
-        SetEditFirstVisibleLine
-        (
-            wxMulDivInt32
-            (
-                thumbTopPos, totalLines - m_editVisibleLines,
-                (m_mapVisibleLines - m_editVisibleLines) * m_mapLineHeight
-            )
-        );
-
-        SetMapFirstVisibleLine
-        (
-            wxMulDivInt32
-            (
-                thumbTopPos, totalLines - m_mapVisibleLines,
-                (m_mapVisibleLines - m_editVisibleLines) * m_mapLineHeight
-            )
-        );
-
-        wxOverlayDC dc(m_overlay, this);
-        dc.Clear();
-        DrawVisibleZone(dc);
-    }
-
-    // Called when we stop dragging, either because the mouse button was
-    // released or because the mouse capture was lost.
-    void DoStopDragging()
-    {
-        m_dragOffset = -1;
-
-        SetCursor(wxCURSOR_ARROW);
-        ReleaseMouse();
-
-        m_overlay.Reset();
-
-        Refresh();
-    }
-
-
-    // The associated main document control.
-    wxStyledTextCtrl* const m_edit;
-
-    // Overlay showing the visible zone indicator being dragged.
-    wxOverlay m_overlay;
-
-    // The constant vertical offset between the mouse pointer and the thumb top
-    // while dragging (always positive) or -1 if not dragging.
-    int m_dragOffset = -1;
-
-    // These values change only when the window size changes and correspond to
-    // the returned value of the corresponding wxStyledTextCtrl functions, we
-    // store them only for performance reasons, see UpdateCachedValues().
-
-    int m_mapLineHeight = 0; // Height of a single line in the map.
-    int m_mapVisibleLines = 0; // Number of lines visible in the map.
-    int m_editVisibleLines = 0; // Number of lines visible in the editor.
-
-    // Flag set to true to indicate that the editor or map is scrolled by us
-    // and so shouldn't result in matching changes of the other window.
-    bool m_updateBlocked = false;
-
-
-    wxDECLARE_NO_COPY_CLASS(wxStyledTextCtrlMap);
-};
-
-// Temporary experiment:
-//
-// Wrap lines in the same way in the map and in the editor, this is required in
-// order to have the same line indices in both of them.
-class wxStyledTextCtrlMapContainer : public wxWindow
-{
-public:
-    wxStyledTextCtrlMapContainer(wxWindow* parent, wxStyledTextCtrl* edit)
-        : wxWindow(parent, wxID_ANY),
-          m_edit(edit),
-          m_map(new wxStyledTextCtrlMap(this, edit))
-    {
-        SetBackgroundColour(*wxYELLOW); // FIXME-VZ
-        Bind(wxEVT_SIZE, &wxStyledTextCtrlMapContainer::OnSize, this);
-    }
-
-private:
-    void OnSize(wxSizeEvent& WXUNUSED(event))
-    {
-        // Resize the map to wrap lines at the same position as the editor.
-        wxLogTrace(wxTRACE_STC_MAP, "Char width in editor: %d, map: %d",
-                   m_edit->TextWidth(wxSTC_STYLE_DEFAULT, "x"),
-                   m_map->TextWidth(wxSTC_STYLE_DEFAULT, "x"));
-
-        m_map->SetClientSize
-        (
-            wxMulDivInt32
-            (
-                m_map->TextWidth(wxSTC_STYLE_DEFAULT, "x"),
-                m_edit->GetClientSize().x,
-                m_edit->TextWidth(wxSTC_STYLE_DEFAULT, "x")
-            ),
-            GetClientSize().y
-        );
-
-        wxLogTrace(wxTRACE_STC_MAP, "Window width of editor: %d, map: %d",
-                   m_edit->GetClientSize().x,
-                   m_map->GetClientSize().x);
-
-        auto const N = m_edit->GetLineCount();
-        int mapDisplayLines = 0;
-        int editDisplayLines = 0;
-        for ( int line = 0; line < N; ++line )
-        {
-            mapDisplayLines += m_map->WrapCount(line);
-            editDisplayLines += m_edit->WrapCount(line);
-        }
-        wxLogTrace(wxTRACE_STC_MAP, "Total display lines: editor %d, map: %d",
-                   editDisplayLines, mapDisplayLines);
-
-    }
-
-    wxStyledTextCtrl* const m_edit;
-    wxStyledTextCtrlMap* const m_map;
-
-    wxDECLARE_NO_COPY_CLASS(wxStyledTextCtrlMapContainer);
-};
-
-=======
->>>>>>> 6f9bd5e4
 void App::ShowDocumentMap(wxWindow* parent)
 {
     wxDialog dialog(parent, wxID_ANY, "Editor with Document Map",
@@ -1436,22 +899,12 @@
     auto* const edit = new Edit(splitter);
     edit->LoadFile("stctest.cpp");
 
-<<<<<<< HEAD
-    // Show line numbers and hide the other margins not used here.
-    edit->SetMarginWidth(0, dialog.GetTextExtent("9999").x);
-    edit->SetMarginWidth(1, 0);
-    edit->SetMarginWidth(2, 0);
-=======
     // Show line numbers in the margin, which are hidden by default.
     edit->ToggleLineNumbers();
->>>>>>> 6f9bd5e4
 
     edit->SetWrapMode(wxSTC_WRAP_WORD);
     edit->SetWrapVisualFlags(wxSTC_WRAPVISUALFLAG_END);
 
-<<<<<<< HEAD
-    auto* const map = new wxStyledTextCtrlMapContainer(splitter, edit);
-=======
     auto* const map = new wxStyledTextCtrlMiniMap(splitter, edit);
 
     // Create a marker just to show that it is shown in the map as well.
@@ -1460,7 +913,6 @@
     // before creating it wouldn't be shown in it.
     edit->MarkerDefine(3, wxSTC_MARK_ROUNDRECT, *wxRED, *wxRED);
     edit->MarkerAdd(111, 3);
->>>>>>> 6f9bd5e4
 
     splitter->SplitVertically(edit, map);
     splitter->SetMinimumPaneSize(dialog.FromDIP(10));
