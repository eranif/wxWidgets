--- conflicted
+++ resolved
@@ -646,14 +646,8 @@
         under another OS.
 
         @note Having the button is also required to let ShowFullScreen()
-<<<<<<< HEAD
         make use of the full screen API: a full screen window gets its own space
         and entering and exiting the mode is animated.
-=======
-        make use of the full screen API available since macOS 10.7: a full
-        screen window gets its own space and entering and exiting the mode
-        is animated.
->>>>>>> 1666f58b
         If the button is not present the old way of switching to full screen
         is used.
 
