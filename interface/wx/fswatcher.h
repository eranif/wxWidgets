--- conflicted
+++ resolved
@@ -85,11 +85,7 @@
         Additionally a file mask can be specified to include only files
         matching that particular mask.
 
-<<<<<<< HEAD
-        This method is implemented efficiently on MSW and OS X, but
-=======
-        This method is implemented efficiently on MSW and macOS >= 10.7, but
->>>>>>> 1666f58b
+        This method is implemented efficiently on MSW and macOS, but
         should be used with care on other platforms for directories with lots
         of children (e.g. the root directory) as it calls Add() for each
         subdirectory, potentially creating a lot of watches and taking a long
