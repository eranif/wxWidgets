--- conflicted
+++ resolved
@@ -767,19 +767,7 @@
     return m_flags;
 }
 
-<<<<<<< HEAD
-// With Core Graphics on Mac or GTK 3, it's not possible to show sash feedback,
-// so we'll always use live update instead.
-#if defined(__WXMAC__) || defined(__WXGTK3__) || defined(__WXQT__)
-    #define wxUSE_AUI_LIVE_RESIZE_ALWAYS 1
-#else
-    #define wxUSE_AUI_LIVE_RESIZE_ALWAYS 0
-#endif
-
-/* static */ bool wxAuiManager::AlwaysUsesLiveResize()
-=======
 /* static */ bool wxAuiManager::AlwaysUsesLiveResize(const wxWindow* window)
->>>>>>> 15af3203
 {
     // Not using live resize relies on wxClientDC being usable for drawing, so
     // we have to use live resize if it can't be used on the current platform.
@@ -3901,21 +3889,7 @@
 
 void wxAuiManager::Repaint(wxDC* dc)
 {
-<<<<<<< HEAD
-#if defined(__WXMAC__) || defined(__WXGTK3__) || defined(__WXQT__)
-    // We can't use wxClientDC in these ports.
-    if ( dc == nullptr )
-    {
-        m_frame->Refresh() ;
-        m_frame->Update() ;
-        return ;
-    }
-#endif
-    int w, h;
-    m_frame->GetClientSize(&w, &h);
-=======
     std::unique_ptr<wxClientDC> client_dc;
->>>>>>> 15af3203
 
     // figure out which dc to use; if one
     // has been specified, use it, otherwise
