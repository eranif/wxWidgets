--- conflicted
+++ resolved
@@ -69,48 +69,6 @@
     return true;
 }
 
-<<<<<<< HEAD
-void wxBitmapToggleButton::DoApplyWidgetStyle(GtkRcStyle *style)
-{
-    gtk_widget_modify_style(m_widget, style);
-    gtk_widget_modify_style(gtk_bin_get_child(GTK_BIN(m_widget)), style);
-}
-
-GdkWindow *
-wxBitmapToggleButton::GTKGetWindow(wxArrayGdkWindows& WXUNUSED(windows)) const
-{
-#ifdef __WXGTK30__
-    return gtk_button_get_event_window(GTK_BUTTON(m_widget));
-#else
-    return GTK_BUTTON(m_widget)->event_window;
-#endif
-}
-
-// Get the "best" size for this control.
-wxSize wxBitmapToggleButton::DoGetBestSize() const
-{
-    wxSize best;
-
-    if (m_bitmap.IsOk())
-    {
-        int border = HasFlag(wxNO_BORDER) ? 4 : 10;
-        best.x = m_bitmap.GetWidth()+border;
-        best.y = m_bitmap.GetHeight()+border;
-    }
-    CacheBestSize(best);
-    return best;
-}
-
-
-// static
-wxVisualAttributes
-wxBitmapToggleButton::GetClassDefaultAttributes(wxWindowVariant WXUNUSED(variant))
-{
-    return GetDefaultAttributesFromGTKWidget(gtk_toggle_button_new);
-}
-
-=======
->>>>>>> 9f1bf940
 
 // ------------------------------------------------------------------------
 // wxToggleButton
@@ -243,16 +201,8 @@
 
 void wxToggleButton::DoApplyWidgetStyle(GtkRcStyle *style)
 {
-<<<<<<< HEAD
-#ifdef __WXGTK30__
-    return gtk_button_get_event_window(GTK_BUTTON(m_widget));
-#else
-    return GTK_BUTTON(m_widget)->event_window;
-#endif
-=======
     gtk_widget_modify_style(m_widget, style);
     gtk_widget_modify_style(gtk_bin_get_child(GTK_BIN(m_widget)), style);
->>>>>>> 9f1bf940
 }
 
 // Get the "best" size for this control.
