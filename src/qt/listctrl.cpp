--- conflicted
+++ resolved
@@ -973,23 +973,14 @@
         return m_itemDelegate.GetEditControl();
     }
 
-<<<<<<< HEAD
     virtual void paintEvent(QPaintEvent *event) wxOVERRIDE
-=======
+    {
+        QTreeView::paintEvent(event);
+    }
+
     int GetHeaderHeight() const
     {
         return header() != NULL ? header()->height() : 0;
-    }
-
-private:
-    void itemClicked(QTreeWidgetItem * item, int column);
-    void itemActivated(QTreeWidgetItem * item, int column);
-    void itemPressed(QTreeWidgetItem * item, int column);
-
-    void ChangeEditorFactory()
->>>>>>> 2780f1bd
-    {
-        QTreeView::paintEvent(event);
     }
 
 private:
@@ -1321,22 +1312,11 @@
 
 bool wxListCtrl::GetItemRect(long item, wxRect& rect, int WXUNUSED(code)) const
 {
-<<<<<<< HEAD
     wxCHECK_MSG(item >= 0 && (item < GetItemCount()), false,
                  "invalid item in GetSubItemRect");
 
     const int columnCount = m_model->columnCount(QModelIndex());
     if ( columnCount == 0 )
-=======
-    QTreeWidgetItem *qitem = QtGetItem(item);
-    if ( qitem != NULL )
-    {
-        rect = wxQtConvertRect( m_qtTreeWidget->visualItemRect(qitem) );
-        rect.Offset(0, m_qtTreeWidget->GetHeaderHeight());
-        return true;
-    }
-    else
->>>>>>> 2780f1bd
         return false;
 
     // Calculate the union of the bounds of the items in the first and last
@@ -1344,6 +1324,7 @@
     QRect first = m_qtTreeWidget->visualRect(m_model->index(item, 0));
     QRect last = m_qtTreeWidget->visualRect(m_model->index(item, columnCount-1));
     rect = wxQtConvertRect(first.united(last));
+    rect.Offset(0, m_qtTreeWidget->GetHeaderHeight());
 
     return true;
 }
@@ -1353,7 +1334,6 @@
                                 wxRect& rect,
                                 int WXUNUSED(code)) const
 {
-<<<<<<< HEAD
     wxCHECK_MSG(item >= 0 && item < GetItemCount(),
         false, "invalid row index in GetSubItemRect");
 
@@ -1362,23 +1342,8 @@
 
     const QModelIndex index = m_qtTreeWidget->model()->index(item, subItem);
     rect = wxQtConvertRect(m_qtTreeWidget->visualRect(index));
+    rect.Offset(0, m_qtTreeWidget->GetHeaderHeight());
     return true;
-=======
-    QTreeWidgetItem *qitem = QtGetItem(item);
-    if ( qitem != NULL )
-    {
-        wxCHECK_MSG( item >= 0 && item < GetItemCount(), NULL,
-                     wxT("invalid row index in GetSubItemRect") );
-        wxCHECK_MSG( subItem >= 0 && subItem < GetColumnCount(), NULL,
-                     wxT("invalid column index in GetSubItemRect") );
-        QModelIndex qindex = m_qtTreeWidget->model()->index(item, subItem);
-        rect = wxQtConvertRect( m_qtTreeWidget->visualRect(qindex) );
-        rect.Offset(0, m_qtTreeWidget->GetHeaderHeight());
-        return true;
-    }
-    else
-        return false;
->>>>>>> 2780f1bd
 }
 
 bool wxListCtrl::GetItemPosition(long item, wxPoint& pos) const
