/////////////////////////////////////////////////////////////////////////////
// Name:        src/qt/textctrl.cpp
// Author:      Mariano Reingart, Peter Most
// Copyright:   (c) 2010 wxWidgets dev team
// Licence:     wxWindows licence
/////////////////////////////////////////////////////////////////////////////

// For compilers that support precompilation, includes "wx.h".
#include "wx/wxprec.h"

#include "wx/textctrl.h"
#include "wx/settings.h"
#include "wx/qt/private/converter.h"
#include "wx/qt/private/winevent.h"
#include "wx/qt/private/utils.h"

#include <QtWidgets/QLineEdit>
#include <QtWidgets/QTextEdit>

/*
 * Abstract base class for wxQtSingleLineEdit and wxQtMultiLineEdit.
 * This splits the polymorphic behaviour into two separate classes, avoiding
 * unnecessary branches.
 */
class wxQtEdit
{
public:
    virtual ~wxQtEdit() {}

    virtual bool IsModified() const = 0;
    virtual int GetNumberOfLines() const = 0;
    virtual wxString DoGetValue() const = 0;
    virtual long GetInsertionPoint() const = 0;
    virtual QWidget *GetHandle() const = 0;
    virtual int GetLineLength(long lineNo) const = 0;
    virtual wxString GetLineText(long lineNo) const = 0;
    virtual bool GetSelection(long *from, long *to) const = 0;
    virtual long XYToPosition(long x, long y) const = 0;
    virtual bool PositionToXY(long pos, long *x, long *y) const = 0;
    virtual QScrollArea *ScrollBarsContainer() const = 0;
    virtual void WriteText( const wxString &text ) = 0;
    virtual void MarkDirty() = 0;
    virtual void DiscardEdits() = 0;
    virtual void blockSignals(bool block) = 0;
    virtual void SetValue( const wxString &value ) = 0;
    virtual void SetSelection( long from, long to ) = 0;
    virtual void SetInsertionPoint(long pos) = 0;
    virtual void SetStyleFlags(long flags) = 0;
    virtual void Copy() = 0;
    virtual void Cut() = 0;
    virtual void Paste() = 0;
    virtual void Undo() = 0;
    virtual void Redo() = 0;
    virtual bool CanUndo() const = 0;
    virtual bool CanRedo() const = 0;
    virtual void EmptyUndoBuffer() = 0;
};

namespace
{

// Helper for SetStyleFlags(): takes care of flags that are handled in the same
// way in both QLineEdit and QTextEdit.
template <typename Edit>
void ApplyCommonStyles(Edit* edit, long flags)
{
    edit->setReadOnly(flags & wxTE_READONLY);

    if ( flags & wxTE_CENTRE )
        edit->setAlignment(Qt::AlignHCenter);
    else if ( flags & wxTE_RIGHT )
        edit->setAlignment(Qt::AlignRight);
    else // wxTE_LEFT is 0, so can't test for it, just use it by default
        edit->setAlignment(Qt::AlignLeft);
}


struct wxQtLineInfo
{
  wxQtLineInfo(size_t start, size_t end) :
    startPos(start),
    endPos(end)
  {
  }

  size_t startPos, endPos;
};

class wxQtLineEdit : public wxQtEventSignalHandler< QLineEdit, wxTextCtrl >
{
public:
    wxQtLineEdit( wxWindow *parent, wxTextCtrl *handler );

    virtual wxString GetValueForProcessEnter() override
    {
        return GetHandler()->GetValue();
    }

private:
    void textChanged();
};

class wxQtTextEdit : public wxQtEventSignalHandler< QTextEdit, wxTextCtrl >
{
public:
    wxQtTextEdit( wxWindow *parent, wxTextCtrl *handler );

<<<<<<< HEAD
    bool IsUndoAvailable() const { return m_undoAvailable; }
    bool IsRedoAvailable() const { return m_redoAvailable; }
=======
    virtual wxString GetValueForProcessEnter() override
    {
        return GetHandler()->GetValue();
    }
>>>>>>> 344d8cf9

private:
    void textChanged();

    bool m_undoAvailable = false,
         m_redoAvailable = false;
};

class wxQtMultiLineEdit : public wxQtEdit
{
public:
    explicit wxQtMultiLineEdit(QTextEdit *edit) : m_edit(edit)
    {
        // wx expects no initial undo when the control is first created, i.e.:
        // CanUndo() should return false. but Qt emits undoAvailable(true) for
        // a freshly created control and we should prevent this by disabling
        // undo/redo here and re-enable it in textChanged signal.
        m_edit->setUndoRedoEnabled(false);
    }

    virtual bool IsModified() const override
    {
        return m_edit->isWindowModified();
    }

    virtual void Copy() override { m_edit->copy(); }
    virtual void Cut() override  { m_edit->cut(); }
    virtual void Paste() override  { m_edit->paste(); }

    virtual void Undo() override  { m_edit->undo(); }
    virtual void Redo() override  { m_edit->redo(); }

    virtual bool CanUndo() const override
    {
        return static_cast<wxQtTextEdit*>(m_edit)->IsUndoAvailable();
    }

    virtual bool CanRedo() const override
    {
        return static_cast<wxQtTextEdit*>(m_edit)->IsRedoAvailable();
    }

    virtual void EmptyUndoBuffer() override
    {
        m_edit->setUndoRedoEnabled(false);
        m_edit->setUndoRedoEnabled(true);
    }

    virtual wxString DoGetValue() const override
    {
        return wxQtConvertString( m_edit->toPlainText() );
    }

    virtual long GetInsertionPoint() const override
    {
        QTextCursor cursor = m_edit->textCursor();
        return cursor.anchor();
    }

    virtual QWidget *GetHandle() const override
    {
        return m_edit;
    }

    virtual int GetNumberOfLines() const override
    {
        const wxString &value = DoGetValue();
        return std::count(value.begin(), value.end(), '\n') + 1;
    }

    virtual int GetLineLength(long lineNo) const override
    {
        wxQtLineInfo start = GetLineInfo(lineNo, DoGetValue());
        if ( start.startPos == wxString::npos )
            return -1;

        return start.endPos - start.startPos;
    }

    virtual wxString GetLineText(long lineNo) const override
    {
        const wxString &value = DoGetValue();

        wxQtLineInfo start = GetLineInfo(lineNo, value);
        if ( start.startPos == wxString::npos )
            return wxString();

        return value.Mid(start.startPos, start.endPos - start.startPos);
    }

    virtual long XYToPosition(long x, long y) const override
    {
        if ( x < 0 || y < 0 )
            return -1;

        wxQtLineInfo start = GetLineInfo(y, DoGetValue());
        if ( start.startPos == wxString::npos )
            return -1;

        if ( start.endPos - start.startPos < static_cast<size_t>(x) )
            return -1;

        return start.startPos + x;
    }

    virtual bool PositionToXY(long pos, long *x, long *y) const override
    {
        const wxString &value = DoGetValue();

        if ( static_cast<size_t>(pos) > value.length() )
          return false;

        int cnt = 0;
        int xval = 0;

        for ( long xx = 0; xx < pos; xx++ )
        {
            if ( value[xx] == '\n' )
            {
                xval = 0;
                cnt++;
            }
            else xval++;
        }
        *y = cnt;
        *x = xval;

        return true;
    }
    virtual void WriteText( const wxString &text ) override
    {
        m_edit->insertPlainText(wxQtConvertString( text ));
        // the cursor is moved to the end, ensure it is shown
        m_edit->ensureCursorVisible();
    }

    virtual void MarkDirty() override
    {
        return m_edit->setWindowModified( true );
    }

    virtual void DiscardEdits() override
    {
        return m_edit->setWindowModified( false );
    }

    virtual void blockSignals(bool block) override
    {
        m_edit->blockSignals(block);
    }

    virtual void SetValue( const wxString &value ) override
    {
        m_edit->setPlainText(wxQtConvertString( value ));
        // the cursor is moved to the end, ensure it is shown
        m_edit->ensureCursorVisible();
    }

    virtual void SetSelection( long from, long to ) override
    {
        QTextCursor cursor = m_edit->textCursor();
        cursor.setPosition(from);

        cursor.setPosition(to, QTextCursor::KeepAnchor);
        m_edit->setTextCursor(cursor);
    }

    virtual bool GetSelection( long *from, long *to ) const override
    {
        QTextCursor cursor = m_edit->textCursor();
        *from = cursor.selectionStart();
        *to = cursor.selectionEnd();
        return cursor.hasSelection();
    }

    virtual void SetInsertionPoint(long pos) override
    {
        QTextCursor::MoveOperation op;

        // check if pos indicates end of text:
        if ( pos == -1 )
        {
            pos = 0;
            op = QTextCursor::End;
        }
        else
        {
            op = QTextCursor::Start;
        }

        QTextCursor cursor = m_edit->textCursor();
        cursor.movePosition(op, QTextCursor::MoveAnchor, pos);

        if (op != QTextCursor::End )
            cursor.movePosition(QTextCursor::NextCharacter, QTextCursor::MoveAnchor, pos);
        m_edit->setTextCursor(cursor);
        m_edit->ensureCursorVisible();
    }

    QScrollArea *ScrollBarsContainer() const override
    {
        return (QScrollArea *) m_edit;
    }

    virtual void SetStyleFlags(long flags) override
    {
        ApplyCommonStyles(m_edit, flags);

        if ( flags & wxNO_BORDER )
            m_edit->setFrameStyle(QFrame::NoFrame);

        if ( flags & wxTE_RICH || flags & wxTE_RICH2 )
            m_edit->setAcceptRichText(true);
    }

private:
    wxQtLineInfo GetLineInfo(long lineNo, const wxString &value) const
    {
        size_t pos = 0;
        long cnt = 0;

        while ( cnt < lineNo )
        {
            size_t tpos = value.find('\n', pos);
            if ( tpos == wxString::npos )
              return wxQtLineInfo(tpos, tpos);

            pos = tpos + 1;
            cnt++;
        }

        size_t end = value.find('\n', pos);
        if ( end == wxString::npos )
            end = value.length();

        return wxQtLineInfo(pos, end);
    }

    QTextEdit* const m_edit;

    wxDECLARE_NO_COPY_CLASS(wxQtMultiLineEdit);
};

class wxQtSingleLineEdit : public wxQtEdit
{
public:
    explicit wxQtSingleLineEdit(QLineEdit *edit) :
        m_edit(edit)
    {
    }

    virtual bool IsModified() const override
    {
        return m_edit->isModified();
    }

    virtual int GetNumberOfLines() const override
    {
        return 1;
    }

    virtual void Copy() override { m_edit->copy(); }
    virtual void Cut() override  { m_edit->cut(); }
    virtual void Paste() override  { m_edit->paste(); }

    virtual void Undo() override  { m_edit->undo(); }
    virtual void Redo() override  { m_edit->redo(); }
    virtual bool CanUndo() const override  { return m_edit->isUndoAvailable(); }
    virtual bool CanRedo() const override  { return m_edit->isRedoAvailable(); }

    virtual void EmptyUndoBuffer() override
    {
        // how to empty undo buffer for QLineEdit control ?
    }

    virtual wxString DoGetValue() const override
    {
        return wxQtConvertString( m_edit->text() );
    }

    virtual long GetInsertionPoint() const override
    {
        long selectionStart = m_edit->selectionStart();

        if ( selectionStart >= 0 )
            return selectionStart;

        return m_edit->cursorPosition();
    }

    virtual QWidget *GetHandle() const override
    {
        return m_edit;
    }

    virtual int GetLineLength(long WXUNUSED(lineNo)) const override
    {
        return DoGetValue().length();
    }

    virtual wxString GetLineText(long lineNo) const override
    {
        return lineNo == 0 ? DoGetValue() : wxString();
    }

    virtual void WriteText( const wxString &text ) override
    {
        m_edit->insert(wxQtConvertString( text ));
    }

    virtual void MarkDirty() override
    {
        return m_edit->setModified( true );
    }

    virtual void DiscardEdits() override
    {
        return m_edit->setModified( false );
    }

    virtual void blockSignals(bool block) override
    {
        m_edit->blockSignals(block);
    }

    virtual void SetValue( const wxString &value ) override
    {
        m_edit->setText(wxQtConvertString( value ));
    }

    virtual void SetSelection( long from, long to ) override
    {
        m_edit->setSelection(from, to - from);
    }

    virtual bool GetSelection( long *from, long *to ) const override
    {
        *from = m_edit->selectionStart();
        if ( *from < 0 )
            return false;

        *to = *from + m_edit->selectedText().length();
        return true;
    }

    virtual void SetInsertionPoint(long pos) override
    {
        // check if pos indicates end of text:
        if ( pos == -1 )
            m_edit->end(false);
        else
            m_edit->setCursorPosition(pos);
    }

    virtual long XYToPosition(long x, long y) const override
    {
        if ( y == 0 && x >= 0 )
        {
            if ( static_cast<size_t>(x) <= DoGetValue().length() )
              return x;
        }

        return -1;
    }

    virtual bool PositionToXY(long pos, long *x, long *y) const override
    {
        const wxString &value = DoGetValue();

        if ( static_cast<size_t>(pos) > value.length() )
          return false;

        *y = 0;
        *x = pos;
        return true;
    }

    virtual QScrollArea *ScrollBarsContainer() const override
    {
        return nullptr;
    }

    virtual void SetStyleFlags(long flags) override
    {
        ApplyCommonStyles(m_edit, flags);

        m_edit->setFrame(!(flags & wxNO_BORDER));

        if ( flags & wxTE_PASSWORD )
            m_edit->setEchoMode(QLineEdit::Password);
    }

private:
    QLineEdit *m_edit;

    wxDECLARE_NO_COPY_CLASS(wxQtSingleLineEdit);
};

wxQtLineEdit::wxQtLineEdit( wxWindow *parent, wxTextCtrl *handler )
    : wxQtEventSignalHandler< QLineEdit, wxTextCtrl >( parent, handler )
{
    connect(this, &QLineEdit::textChanged,
            this, &wxQtLineEdit::textChanged);
}

void wxQtLineEdit::textChanged()
{
    wxTextEntryBase *handler = GetHandler();
    if ( handler )
    {
        handler->SendTextUpdatedEventIfAllowed();
    }
}

wxQtTextEdit::wxQtTextEdit( wxWindow *parent, wxTextCtrl *handler )
    : wxQtEventSignalHandler< QTextEdit, wxTextCtrl >( parent, handler )
{
    connect(this, &QTextEdit::textChanged,
            this, &wxQtTextEdit::textChanged);

    connect(this, &QTextEdit::undoAvailable, [this](bool available) {
                m_undoAvailable = available;
            });
    connect(this, &QTextEdit::redoAvailable, [this](bool available) {
                m_redoAvailable = available;
            });
}

void wxQtTextEdit::textChanged()
{
    wxTextEntryBase *handler = GetHandler();
    if ( handler )
    {
        handler->SendTextUpdatedEventIfAllowed();
    }

    if ( !isUndoRedoEnabled() )
        setUndoRedoEnabled(true);
}

} // anonymous namespace


wxTextCtrl::wxTextCtrl() :
    m_qtEdit(nullptr)
{
}

wxTextCtrl::wxTextCtrl(wxWindow *parent,
           wxWindowID id,
           const wxString &value,
           const wxPoint &pos,
           const wxSize &size,
           long style,
           const wxValidator& validator,
           const wxString &name)
{
    Create( parent, id, value, pos, size, style, validator, name );
}

bool wxTextCtrl::Create(wxWindow *parent,
            wxWindowID id,
            const wxString &value,
            const wxPoint &pos,
            const wxSize &size,
            long style,
            const wxValidator& validator,
            const wxString &name)
{
    if ( style & wxTE_MULTILINE )
    {
        m_qtEdit = new wxQtMultiLineEdit(new wxQtTextEdit(parent, this));
    }
    else
    {
        m_qtEdit = new wxQtSingleLineEdit(new wxQtLineEdit(parent, this));
    }

    m_qtEdit->SetStyleFlags(style);

    if ( QtCreateControl( parent, id, pos, size, style, validator, name ) )
    {
        // set the initial text value without sending the event:
        // (done here as needs CreateBase called to set flags for IsMultiLine)
        ChangeValue( value );
        // set the default inner color (white), as it is replaced by PostCreation
        SetBackgroundColour( wxSystemSettingsNative::GetColour( wxSYS_COLOUR_LISTBOX ) );
        return true;
    }
    return false;
}

wxTextCtrl::~wxTextCtrl()
{
    delete m_qtEdit;
}

wxSize wxTextCtrl::DoGetBestSize() const
{
    return wxTextCtrlBase::DoGetBestSize();
}

int wxTextCtrl::GetLineLength(long lineNo) const
{
    return m_qtEdit->GetLineLength(lineNo);
}

wxString wxTextCtrl::GetLineText(long lineNo) const
{
    return m_qtEdit->GetLineText(lineNo);
}

int wxTextCtrl::GetNumberOfLines() const
{
    return m_qtEdit->GetNumberOfLines();
}

bool wxTextCtrl::IsModified() const
{
    return m_qtEdit->IsModified();
}

void wxTextCtrl::MarkDirty()
{
    m_qtEdit->MarkDirty();
}

void wxTextCtrl::DiscardEdits()
{
    m_qtEdit->DiscardEdits();
}

bool wxTextCtrl::SetStyle(long WXUNUSED(start), long WXUNUSED(end), const wxTextAttr& WXUNUSED(style))
{
    return false;
}

bool wxTextCtrl::GetStyle(long WXUNUSED(position), wxTextAttr& WXUNUSED(style))
{
    return false;
}

bool wxTextCtrl::SetDefaultStyle(const wxTextAttr& WXUNUSED(style))
{
    return false;
}

long wxTextCtrl::XYToPosition(long x, long y) const
{
    return m_qtEdit->XYToPosition(x, y);
}

bool wxTextCtrl::PositionToXY(long pos, long *x, long *y) const
{
    if ( x == nullptr || y == nullptr || pos < 0 )
        return false;

    return m_qtEdit->PositionToXY(pos, x, y);
}

void wxTextCtrl::ShowPosition(long WXUNUSED(pos))
{
}

bool wxTextCtrl::DoLoadFile(const wxString& WXUNUSED(file), int WXUNUSED(fileType))
{
    return false;
}

bool wxTextCtrl::DoSaveFile(const wxString& WXUNUSED(file), int WXUNUSED(fileType))
{
    return false;
}

void wxTextCtrl::Copy()
{
    m_qtEdit->Copy();
}

void wxTextCtrl::Cut()
{
    m_qtEdit->Cut();
}

void wxTextCtrl::Paste()
{
    m_qtEdit->Paste();
}

void wxTextCtrl::Undo()
{
    m_qtEdit->Undo();
}

void wxTextCtrl::Redo()
{
    m_qtEdit->Redo();
}

bool wxTextCtrl::CanUndo() const
{
    return m_qtEdit->CanUndo();
}

bool wxTextCtrl::CanRedo() const
{
    return m_qtEdit->CanRedo();
}

void wxTextCtrl::EmptyUndoBuffer()
{
    m_qtEdit->EmptyUndoBuffer();
}

void wxTextCtrl::SetInsertionPoint(long pos)
{
    m_qtEdit->SetInsertionPoint(pos);
}

long wxTextCtrl::GetInsertionPoint() const
{
    return m_qtEdit->GetInsertionPoint();
}

wxString wxTextCtrl::DoGetValue() const
{
    return m_qtEdit->DoGetValue();
}

void wxTextCtrl::SetSelection( long from, long to )
{
    // SelectAll uses -1 to -1, adjust for qt:
    if ( to == -1 )
        to = GetValue().length();

    if ( from == -1 )
        from = 0;

    m_qtEdit->SetSelection( from, to );
}

void wxTextCtrl::GetSelection(long* from, long* to) const
{
    if ( m_qtEdit->GetSelection(from, to) )
        return;
    // No selection, call base for default behaviour:
    wxTextEntry::GetSelection(from, to);
}

void wxTextCtrl::WriteText( const wxString &text )
{
    // Insert the text
    m_qtEdit->WriteText(text);
}

void wxTextCtrl::DoSetValue( const wxString &text, int flags )
{
    // do not fire qt signals for certain methods (i.e. ChangeText)
    if ( !(flags & SetValue_SendEvent) )
    {
        m_qtEdit->blockSignals(true);
    }

    m_qtEdit->SetValue( text );

    // re-enable qt signals
    if ( !(flags & SetValue_SendEvent) )
    {
        m_qtEdit->blockSignals(false);
    }
    SetInsertionPoint(0);
}

QWidget *wxTextCtrl::GetHandle() const
{
    return (QWidget *) m_qtEdit->GetHandle();
}

QScrollArea *wxTextCtrl::QtGetScrollBarsContainer() const
{
    return m_qtEdit->ScrollBarsContainer();
}<|MERGE_RESOLUTION|>--- conflicted
+++ resolved
@@ -105,15 +105,13 @@
 public:
     wxQtTextEdit( wxWindow *parent, wxTextCtrl *handler );
 
-<<<<<<< HEAD
+    virtual wxString GetValueForProcessEnter() override
+    {
+        return GetHandler()->GetValue();
+    }
+
     bool IsUndoAvailable() const { return m_undoAvailable; }
     bool IsRedoAvailable() const { return m_redoAvailable; }
-=======
-    virtual wxString GetValueForProcessEnter() override
-    {
-        return GetHandler()->GetValue();
-    }
->>>>>>> 344d8cf9
 
 private:
     void textChanged();
