# Microsoft Developer Studio Project File - Name="test_test_gui" - Package Owner=<4>
# Microsoft Developer Studio Generated Build File, Format Version 6.00
# ** DO NOT EDIT **

# TARGTYPE "Win32 (x86) Console Application" 0x0103

CFG=test_gui - Win32 Debug
!MESSAGE This is not a valid makefile. To build this project using NMAKE,
!MESSAGE use the Export Makefile command and run
!MESSAGE 
!MESSAGE NMAKE /f "test_test_gui.mak".
!MESSAGE 
!MESSAGE You can specify a configuration when running NMAKE
!MESSAGE by defining the macro CFG on the command line. For example:
!MESSAGE 
!MESSAGE NMAKE /f "test_test_gui.mak" CFG="test_gui - Win32 Debug"
!MESSAGE 
!MESSAGE Possible choices for configuration are:
!MESSAGE 
!MESSAGE "test_gui - Win32 DLL Universal Release" (based on "Win32 (x86) Console Application")
!MESSAGE "test_gui - Win32 DLL Universal Debug" (based on "Win32 (x86) Console Application")
!MESSAGE "test_gui - Win32 DLL Release" (based on "Win32 (x86) Console Application")
!MESSAGE "test_gui - Win32 DLL Debug" (based on "Win32 (x86) Console Application")
!MESSAGE "test_gui - Win32 Universal Release" (based on "Win32 (x86) Console Application")
!MESSAGE "test_gui - Win32 Universal Debug" (based on "Win32 (x86) Console Application")
!MESSAGE "test_gui - Win32 Release" (based on "Win32 (x86) Console Application")
!MESSAGE "test_gui - Win32 Debug" (based on "Win32 (x86) Console Application")
!MESSAGE 

# Begin Project
# PROP AllowPerConfigDependencies 0
# PROP Scc_ProjName ""
# PROP Scc_LocalPath ""
CPP=cl.exe
RSC=rc.exe

!IF  "$(CFG)" == "test_gui - Win32 DLL Universal Release"

# PROP BASE Use_MFC 0
# PROP BASE Use_Debug_Libraries 1
# PROP BASE Output_Dir "vc_mswunivudll"
# PROP BASE Intermediate_Dir "vc_mswunivudll\test_gui"
# PROP BASE Target_Dir ""
# PROP Use_MFC 0
# PROP Use_Debug_Libraries 1
# PROP Output_Dir "vc_mswunivudll"
# PROP Intermediate_Dir "vc_mswunivudll\test_gui"
# PROP Target_Dir ""
# ADD BASE CPP /nologo /FD /MD /Zi /Fdvc_mswunivudll\test_gui.pdb /opt:ref /opt:icf /O2 /GR /EHsc /I ".\..\lib\vc_dll\mswunivu" /I ".\..\include" /W4 /I "." /I ".\..\samples" /Yu"testprec.h" /Fp"vc_mswunivudll\testprec_test_gui.pch" /D "WIN32" /D "__WXMSW__" /D "__WXUNIVERSAL__" /D "NDEBUG" /D "_UNICODE" /D "WXUSINGDLL" /D "NOPCH" /D "_CONSOLE" /c
# ADD CPP /nologo /FD /MD /Zi /Fdvc_mswunivudll\test_gui.pdb /opt:ref /opt:icf /O2 /GR /EHsc /I ".\..\lib\vc_dll\mswunivu" /I ".\..\include" /W4 /I "." /I ".\..\samples" /Yu"testprec.h" /Fp"vc_mswunivudll\testprec_test_gui.pch" /D "WIN32" /D "__WXMSW__" /D "__WXUNIVERSAL__" /D "NDEBUG" /D "_UNICODE" /D "WXUSINGDLL" /D "NOPCH" /D "_CONSOLE" /c
# ADD BASE RSC /l 0x409 /d "__WXMSW__" /d "__WXUNIVERSAL__" /d "NDEBUG" /d "_UNICODE" /i ".\..\lib\vc_dll\mswunivu" /i ".\..\include" /i "." /d "WXUSINGDLL" /i ".\..\samples" /d "NOPCH" /d _CONSOLE
# ADD RSC /l 0x409 /d "__WXMSW__" /d "__WXUNIVERSAL__" /d "NDEBUG" /d "_UNICODE" /i ".\..\lib\vc_dll\mswunivu" /i ".\..\include" /i "." /d "WXUSINGDLL" /i ".\..\samples" /d "NOPCH" /d _CONSOLE
BSC32=bscmake.exe
# ADD BASE BSC32 /nologo
# ADD BSC32 /nologo
LINK32=link.exe
# ADD BASE LINK32 wxmswuniv29u_richtext.lib wxmswuniv29u_media.lib wxmswuniv29u_xrc.lib wxbase29u_xml.lib wxmswuniv29u_adv.lib wxmswuniv29u_html.lib wxmswuniv29u_core.lib wxbase29u_net.lib wxbase29u.lib wxtiff.lib wxjpeg.lib wxpng.lib wxzlib.lib wxregexu.lib wxexpat.lib kernel32.lib user32.lib gdi32.lib comdlg32.lib winspool.lib winmm.lib shell32.lib comctl32.lib ole32.lib oleaut32.lib uuid.lib rpcrt4.lib advapi32.lib wsock32.lib wininet.lib /nologo /machine:i386 /out:"vc_mswunivudll\test_gui.exe" /debug /pdb:"vc_mswunivudll\test_gui.pdb" /libpath:".\..\lib\vc_dll" /subsystem:console
# ADD LINK32 wxmswuniv29u_richtext.lib wxmswuniv29u_media.lib wxmswuniv29u_xrc.lib wxbase29u_xml.lib wxmswuniv29u_adv.lib wxmswuniv29u_html.lib wxmswuniv29u_core.lib wxbase29u_net.lib wxbase29u.lib wxtiff.lib wxjpeg.lib wxpng.lib wxzlib.lib wxregexu.lib wxexpat.lib kernel32.lib user32.lib gdi32.lib comdlg32.lib winspool.lib winmm.lib shell32.lib comctl32.lib ole32.lib oleaut32.lib uuid.lib rpcrt4.lib advapi32.lib wsock32.lib wininet.lib /nologo /machine:i386 /out:"vc_mswunivudll\test_gui.exe" /debug /pdb:"vc_mswunivudll\test_gui.pdb" /libpath:".\..\lib\vc_dll" /subsystem:console

!ELSEIF  "$(CFG)" == "test_gui - Win32 DLL Universal Debug"

# PROP BASE Use_MFC 0
# PROP BASE Use_Debug_Libraries 1
# PROP BASE Output_Dir "vc_mswunivuddll"
# PROP BASE Intermediate_Dir "vc_mswunivuddll\test_gui"
# PROP BASE Target_Dir ""
# PROP Use_MFC 0
# PROP Use_Debug_Libraries 1
# PROP Output_Dir "vc_mswunivuddll"
# PROP Intermediate_Dir "vc_mswunivuddll\test_gui"
# PROP Target_Dir ""
# ADD BASE CPP /nologo /FD /MDd /Zi /Fdvc_mswunivuddll\test_gui.pdb /Od /Gm /GR /EHsc /I ".\..\lib\vc_dll\mswunivud" /I ".\..\include" /W4 /I "." /I ".\..\samples" /Yu"testprec.h" /Fp"vc_mswunivuddll\testprec_test_gui.pch" /D "WIN32" /D "_DEBUG" /D "__WXMSW__" /D "__WXUNIVERSAL__" /D "_UNICODE" /D "WXUSINGDLL" /D "NOPCH" /D "_CONSOLE" /c
# ADD CPP /nologo /FD /MDd /Zi /Fdvc_mswunivuddll\test_gui.pdb /Od /Gm /GR /EHsc /I ".\..\lib\vc_dll\mswunivud" /I ".\..\include" /W4 /I "." /I ".\..\samples" /Yu"testprec.h" /Fp"vc_mswunivuddll\testprec_test_gui.pch" /D "WIN32" /D "_DEBUG" /D "__WXMSW__" /D "__WXUNIVERSAL__" /D "_UNICODE" /D "WXUSINGDLL" /D "NOPCH" /D "_CONSOLE" /c
# ADD BASE RSC /l 0x409 /d "_DEBUG" /d "__WXMSW__" /d "__WXUNIVERSAL__" /d "_UNICODE" /i ".\..\lib\vc_dll\mswunivud" /i ".\..\include" /i "." /d "WXUSINGDLL" /i ".\..\samples" /d "NOPCH" /d _CONSOLE
# ADD RSC /l 0x409 /d "_DEBUG" /d "__WXMSW__" /d "__WXUNIVERSAL__" /d "_UNICODE" /i ".\..\lib\vc_dll\mswunivud" /i ".\..\include" /i "." /d "WXUSINGDLL" /i ".\..\samples" /d "NOPCH" /d _CONSOLE
BSC32=bscmake.exe
# ADD BASE BSC32 /nologo
# ADD BSC32 /nologo
LINK32=link.exe
# ADD BASE LINK32 wxmswuniv29ud_richtext.lib wxmswuniv29ud_media.lib wxmswuniv29ud_xrc.lib wxbase29ud_xml.lib wxmswuniv29ud_adv.lib wxmswuniv29ud_html.lib wxmswuniv29ud_core.lib wxbase29ud_net.lib wxbase29ud.lib wxtiffd.lib wxjpegd.lib wxpngd.lib wxzlibd.lib wxregexud.lib wxexpatd.lib kernel32.lib user32.lib gdi32.lib comdlg32.lib winspool.lib winmm.lib shell32.lib comctl32.lib ole32.lib oleaut32.lib uuid.lib rpcrt4.lib advapi32.lib wsock32.lib wininet.lib /nologo /machine:i386 /out:"vc_mswunivuddll\test_gui.exe" /debug /pdb:"vc_mswunivuddll\test_gui.pdb" /libpath:".\..\lib\vc_dll" /subsystem:console
# ADD LINK32 wxmswuniv29ud_richtext.lib wxmswuniv29ud_media.lib wxmswuniv29ud_xrc.lib wxbase29ud_xml.lib wxmswuniv29ud_adv.lib wxmswuniv29ud_html.lib wxmswuniv29ud_core.lib wxbase29ud_net.lib wxbase29ud.lib wxtiffd.lib wxjpegd.lib wxpngd.lib wxzlibd.lib wxregexud.lib wxexpatd.lib kernel32.lib user32.lib gdi32.lib comdlg32.lib winspool.lib winmm.lib shell32.lib comctl32.lib ole32.lib oleaut32.lib uuid.lib rpcrt4.lib advapi32.lib wsock32.lib wininet.lib /nologo /machine:i386 /out:"vc_mswunivuddll\test_gui.exe" /debug /pdb:"vc_mswunivuddll\test_gui.pdb" /libpath:".\..\lib\vc_dll" /subsystem:console

!ELSEIF  "$(CFG)" == "test_gui - Win32 DLL Release"

# PROP BASE Use_MFC 0
# PROP BASE Use_Debug_Libraries 1
# PROP BASE Output_Dir "vc_mswudll"
# PROP BASE Intermediate_Dir "vc_mswudll\test_gui"
# PROP BASE Target_Dir ""
# PROP Use_MFC 0
# PROP Use_Debug_Libraries 1
# PROP Output_Dir "vc_mswudll"
# PROP Intermediate_Dir "vc_mswudll\test_gui"
# PROP Target_Dir ""
# ADD BASE CPP /nologo /FD /MD /Zi /Fdvc_mswudll\test_gui.pdb /opt:ref /opt:icf /O2 /GR /EHsc /I ".\..\lib\vc_dll\mswu" /I ".\..\include" /W4 /I "." /I ".\..\samples" /Yu"testprec.h" /Fp"vc_mswudll\testprec_test_gui.pch" /D "WIN32" /D "__WXMSW__" /D "NDEBUG" /D "_UNICODE" /D "WXUSINGDLL" /D "NOPCH" /D "_CONSOLE" /c
# ADD CPP /nologo /FD /MD /Zi /Fdvc_mswudll\test_gui.pdb /opt:ref /opt:icf /O2 /GR /EHsc /I ".\..\lib\vc_dll\mswu" /I ".\..\include" /W4 /I "." /I ".\..\samples" /Yu"testprec.h" /Fp"vc_mswudll\testprec_test_gui.pch" /D "WIN32" /D "__WXMSW__" /D "NDEBUG" /D "_UNICODE" /D "WXUSINGDLL" /D "NOPCH" /D "_CONSOLE" /c
# ADD BASE RSC /l 0x409 /d "__WXMSW__" /d "NDEBUG" /d "_UNICODE" /i ".\..\lib\vc_dll\mswu" /i ".\..\include" /i "." /d "WXUSINGDLL" /i ".\..\samples" /d "NOPCH" /d _CONSOLE
# ADD RSC /l 0x409 /d "__WXMSW__" /d "NDEBUG" /d "_UNICODE" /i ".\..\lib\vc_dll\mswu" /i ".\..\include" /i "." /d "WXUSINGDLL" /i ".\..\samples" /d "NOPCH" /d _CONSOLE
BSC32=bscmake.exe
# ADD BASE BSC32 /nologo
# ADD BSC32 /nologo
LINK32=link.exe
# ADD BASE LINK32 wxmsw29u_richtext.lib wxmsw29u_media.lib wxmsw29u_xrc.lib wxbase29u_xml.lib wxmsw29u_adv.lib wxmsw29u_html.lib wxmsw29u_core.lib wxbase29u_net.lib wxbase29u.lib wxtiff.lib wxjpeg.lib wxpng.lib wxzlib.lib wxregexu.lib wxexpat.lib kernel32.lib user32.lib gdi32.lib comdlg32.lib winspool.lib winmm.lib shell32.lib comctl32.lib ole32.lib oleaut32.lib uuid.lib rpcrt4.lib advapi32.lib wsock32.lib wininet.lib /nologo /machine:i386 /out:"vc_mswudll\test_gui.exe" /debug /pdb:"vc_mswudll\test_gui.pdb" /libpath:".\..\lib\vc_dll" /subsystem:console
# ADD LINK32 wxmsw29u_richtext.lib wxmsw29u_media.lib wxmsw29u_xrc.lib wxbase29u_xml.lib wxmsw29u_adv.lib wxmsw29u_html.lib wxmsw29u_core.lib wxbase29u_net.lib wxbase29u.lib wxtiff.lib wxjpeg.lib wxpng.lib wxzlib.lib wxregexu.lib wxexpat.lib kernel32.lib user32.lib gdi32.lib comdlg32.lib winspool.lib winmm.lib shell32.lib comctl32.lib ole32.lib oleaut32.lib uuid.lib rpcrt4.lib advapi32.lib wsock32.lib wininet.lib /nologo /machine:i386 /out:"vc_mswudll\test_gui.exe" /debug /pdb:"vc_mswudll\test_gui.pdb" /libpath:".\..\lib\vc_dll" /subsystem:console

!ELSEIF  "$(CFG)" == "test_gui - Win32 DLL Debug"

# PROP BASE Use_MFC 0
# PROP BASE Use_Debug_Libraries 1
# PROP BASE Output_Dir "vc_mswuddll"
# PROP BASE Intermediate_Dir "vc_mswuddll\test_gui"
# PROP BASE Target_Dir ""
# PROP Use_MFC 0
# PROP Use_Debug_Libraries 1
# PROP Output_Dir "vc_mswuddll"
# PROP Intermediate_Dir "vc_mswuddll\test_gui"
# PROP Target_Dir ""
# ADD BASE CPP /nologo /FD /MDd /Zi /Fdvc_mswuddll\test_gui.pdb /Od /Gm /GR /EHsc /I ".\..\lib\vc_dll\mswud" /I ".\..\include" /W4 /I "." /I ".\..\samples" /Yu"testprec.h" /Fp"vc_mswuddll\testprec_test_gui.pch" /D "WIN32" /D "_DEBUG" /D "__WXMSW__" /D "_UNICODE" /D "WXUSINGDLL" /D "NOPCH" /D "_CONSOLE" /c
# ADD CPP /nologo /FD /MDd /Zi /Fdvc_mswuddll\test_gui.pdb /Od /Gm /GR /EHsc /I ".\..\lib\vc_dll\mswud" /I ".\..\include" /W4 /I "." /I ".\..\samples" /Yu"testprec.h" /Fp"vc_mswuddll\testprec_test_gui.pch" /D "WIN32" /D "_DEBUG" /D "__WXMSW__" /D "_UNICODE" /D "WXUSINGDLL" /D "NOPCH" /D "_CONSOLE" /c
# ADD BASE RSC /l 0x409 /d "_DEBUG" /d "__WXMSW__" /d "_UNICODE" /i ".\..\lib\vc_dll\mswud" /i ".\..\include" /i "." /d "WXUSINGDLL" /i ".\..\samples" /d "NOPCH" /d _CONSOLE
# ADD RSC /l 0x409 /d "_DEBUG" /d "__WXMSW__" /d "_UNICODE" /i ".\..\lib\vc_dll\mswud" /i ".\..\include" /i "." /d "WXUSINGDLL" /i ".\..\samples" /d "NOPCH" /d _CONSOLE
BSC32=bscmake.exe
# ADD BASE BSC32 /nologo
# ADD BSC32 /nologo
LINK32=link.exe
# ADD BASE LINK32 wxmsw29ud_richtext.lib wxmsw29ud_media.lib wxmsw29ud_xrc.lib wxbase29ud_xml.lib wxmsw29ud_adv.lib wxmsw29ud_html.lib wxmsw29ud_core.lib wxbase29ud_net.lib wxbase29ud.lib wxtiffd.lib wxjpegd.lib wxpngd.lib wxzlibd.lib wxregexud.lib wxexpatd.lib kernel32.lib user32.lib gdi32.lib comdlg32.lib winspool.lib winmm.lib shell32.lib comctl32.lib ole32.lib oleaut32.lib uuid.lib rpcrt4.lib advapi32.lib wsock32.lib wininet.lib /nologo /machine:i386 /out:"vc_mswuddll\test_gui.exe" /debug /pdb:"vc_mswuddll\test_gui.pdb" /libpath:".\..\lib\vc_dll" /subsystem:console
# ADD LINK32 wxmsw29ud_richtext.lib wxmsw29ud_media.lib wxmsw29ud_xrc.lib wxbase29ud_xml.lib wxmsw29ud_adv.lib wxmsw29ud_html.lib wxmsw29ud_core.lib wxbase29ud_net.lib wxbase29ud.lib wxtiffd.lib wxjpegd.lib wxpngd.lib wxzlibd.lib wxregexud.lib wxexpatd.lib kernel32.lib user32.lib gdi32.lib comdlg32.lib winspool.lib winmm.lib shell32.lib comctl32.lib ole32.lib oleaut32.lib uuid.lib rpcrt4.lib advapi32.lib wsock32.lib wininet.lib /nologo /machine:i386 /out:"vc_mswuddll\test_gui.exe" /debug /pdb:"vc_mswuddll\test_gui.pdb" /libpath:".\..\lib\vc_dll" /subsystem:console

!ELSEIF  "$(CFG)" == "test_gui - Win32 Universal Release"

# PROP BASE Use_MFC 0
# PROP BASE Use_Debug_Libraries 1
# PROP BASE Output_Dir "vc_mswunivu"
# PROP BASE Intermediate_Dir "vc_mswunivu\test_gui"
# PROP BASE Target_Dir ""
# PROP Use_MFC 0
# PROP Use_Debug_Libraries 1
# PROP Output_Dir "vc_mswunivu"
# PROP Intermediate_Dir "vc_mswunivu\test_gui"
# PROP Target_Dir ""
# ADD BASE CPP /nologo /FD /MD /Zi /Fdvc_mswunivu\test_gui.pdb /opt:ref /opt:icf /O2 /GR /EHsc /I ".\..\lib\vc_lib\mswunivu" /I ".\..\include" /W4 /I "." /I ".\..\samples" /Yu"testprec.h" /Fp"vc_mswunivu\testprec_test_gui.pch" /D "WIN32" /D "__WXMSW__" /D "__WXUNIVERSAL__" /D "NDEBUG" /D "_UNICODE" /D "NOPCH" /D "_CONSOLE" /c
# ADD CPP /nologo /FD /MD /Zi /Fdvc_mswunivu\test_gui.pdb /opt:ref /opt:icf /O2 /GR /EHsc /I ".\..\lib\vc_lib\mswunivu" /I ".\..\include" /W4 /I "." /I ".\..\samples" /Yu"testprec.h" /Fp"vc_mswunivu\testprec_test_gui.pch" /D "WIN32" /D "__WXMSW__" /D "__WXUNIVERSAL__" /D "NDEBUG" /D "_UNICODE" /D "NOPCH" /D "_CONSOLE" /c
# ADD BASE RSC /l 0x409 /d "__WXMSW__" /d "__WXUNIVERSAL__" /d "NDEBUG" /d "_UNICODE" /i ".\..\lib\vc_lib\mswunivu" /i ".\..\include" /i "." /i ".\..\samples" /d "NOPCH" /d _CONSOLE
# ADD RSC /l 0x409 /d "__WXMSW__" /d "__WXUNIVERSAL__" /d "NDEBUG" /d "_UNICODE" /i ".\..\lib\vc_lib\mswunivu" /i ".\..\include" /i "." /i ".\..\samples" /d "NOPCH" /d _CONSOLE
BSC32=bscmake.exe
# ADD BASE BSC32 /nologo
# ADD BSC32 /nologo
LINK32=link.exe
# ADD BASE LINK32 wxmswuniv29u_richtext.lib wxmswuniv29u_media.lib wxmswuniv29u_xrc.lib wxbase29u_xml.lib wxmswuniv29u_adv.lib wxmswuniv29u_html.lib wxmswuniv29u_core.lib wxbase29u_net.lib wxbase29u.lib wxtiff.lib wxjpeg.lib wxpng.lib wxzlib.lib wxregexu.lib wxexpat.lib kernel32.lib user32.lib gdi32.lib comdlg32.lib winspool.lib winmm.lib shell32.lib comctl32.lib ole32.lib oleaut32.lib uuid.lib rpcrt4.lib advapi32.lib wsock32.lib wininet.lib /nologo /machine:i386 /out:"vc_mswunivu\test_gui.exe" /debug /pdb:"vc_mswunivu\test_gui.pdb" /libpath:".\..\lib\vc_lib" /subsystem:console
# ADD LINK32 wxmswuniv29u_richtext.lib wxmswuniv29u_media.lib wxmswuniv29u_xrc.lib wxbase29u_xml.lib wxmswuniv29u_adv.lib wxmswuniv29u_html.lib wxmswuniv29u_core.lib wxbase29u_net.lib wxbase29u.lib wxtiff.lib wxjpeg.lib wxpng.lib wxzlib.lib wxregexu.lib wxexpat.lib kernel32.lib user32.lib gdi32.lib comdlg32.lib winspool.lib winmm.lib shell32.lib comctl32.lib ole32.lib oleaut32.lib uuid.lib rpcrt4.lib advapi32.lib wsock32.lib wininet.lib /nologo /machine:i386 /out:"vc_mswunivu\test_gui.exe" /debug /pdb:"vc_mswunivu\test_gui.pdb" /libpath:".\..\lib\vc_lib" /subsystem:console

!ELSEIF  "$(CFG)" == "test_gui - Win32 Universal Debug"

# PROP BASE Use_MFC 0
# PROP BASE Use_Debug_Libraries 1
# PROP BASE Output_Dir "vc_mswunivud"
# PROP BASE Intermediate_Dir "vc_mswunivud\test_gui"
# PROP BASE Target_Dir ""
# PROP Use_MFC 0
# PROP Use_Debug_Libraries 1
# PROP Output_Dir "vc_mswunivud"
# PROP Intermediate_Dir "vc_mswunivud\test_gui"
# PROP Target_Dir ""
# ADD BASE CPP /nologo /FD /MDd /Zi /Fdvc_mswunivud\test_gui.pdb /Od /Gm /GR /EHsc /I ".\..\lib\vc_lib\mswunivud" /I ".\..\include" /W4 /I "." /I ".\..\samples" /Yu"testprec.h" /Fp"vc_mswunivud\testprec_test_gui.pch" /D "WIN32" /D "_DEBUG" /D "__WXMSW__" /D "__WXUNIVERSAL__" /D "_UNICODE" /D "NOPCH" /D "_CONSOLE" /c
# ADD CPP /nologo /FD /MDd /Zi /Fdvc_mswunivud\test_gui.pdb /Od /Gm /GR /EHsc /I ".\..\lib\vc_lib\mswunivud" /I ".\..\include" /W4 /I "." /I ".\..\samples" /Yu"testprec.h" /Fp"vc_mswunivud\testprec_test_gui.pch" /D "WIN32" /D "_DEBUG" /D "__WXMSW__" /D "__WXUNIVERSAL__" /D "_UNICODE" /D "NOPCH" /D "_CONSOLE" /c
# ADD BASE RSC /l 0x409 /d "_DEBUG" /d "__WXMSW__" /d "__WXUNIVERSAL__" /d "_UNICODE" /i ".\..\lib\vc_lib\mswunivud" /i ".\..\include" /i "." /i ".\..\samples" /d "NOPCH" /d _CONSOLE
# ADD RSC /l 0x409 /d "_DEBUG" /d "__WXMSW__" /d "__WXUNIVERSAL__" /d "_UNICODE" /i ".\..\lib\vc_lib\mswunivud" /i ".\..\include" /i "." /i ".\..\samples" /d "NOPCH" /d _CONSOLE
BSC32=bscmake.exe
# ADD BASE BSC32 /nologo
# ADD BSC32 /nologo
LINK32=link.exe
# ADD BASE LINK32 wxmswuniv29ud_richtext.lib wxmswuniv29ud_media.lib wxmswuniv29ud_xrc.lib wxbase29ud_xml.lib wxmswuniv29ud_adv.lib wxmswuniv29ud_html.lib wxmswuniv29ud_core.lib wxbase29ud_net.lib wxbase29ud.lib wxtiffd.lib wxjpegd.lib wxpngd.lib wxzlibd.lib wxregexud.lib wxexpatd.lib kernel32.lib user32.lib gdi32.lib comdlg32.lib winspool.lib winmm.lib shell32.lib comctl32.lib ole32.lib oleaut32.lib uuid.lib rpcrt4.lib advapi32.lib wsock32.lib wininet.lib /nologo /machine:i386 /out:"vc_mswunivud\test_gui.exe" /debug /pdb:"vc_mswunivud\test_gui.pdb" /libpath:".\..\lib\vc_lib" /subsystem:console
# ADD LINK32 wxmswuniv29ud_richtext.lib wxmswuniv29ud_media.lib wxmswuniv29ud_xrc.lib wxbase29ud_xml.lib wxmswuniv29ud_adv.lib wxmswuniv29ud_html.lib wxmswuniv29ud_core.lib wxbase29ud_net.lib wxbase29ud.lib wxtiffd.lib wxjpegd.lib wxpngd.lib wxzlibd.lib wxregexud.lib wxexpatd.lib kernel32.lib user32.lib gdi32.lib comdlg32.lib winspool.lib winmm.lib shell32.lib comctl32.lib ole32.lib oleaut32.lib uuid.lib rpcrt4.lib advapi32.lib wsock32.lib wininet.lib /nologo /machine:i386 /out:"vc_mswunivud\test_gui.exe" /debug /pdb:"vc_mswunivud\test_gui.pdb" /libpath:".\..\lib\vc_lib" /subsystem:console

!ELSEIF  "$(CFG)" == "test_gui - Win32 Release"

# PROP BASE Use_MFC 0
# PROP BASE Use_Debug_Libraries 1
# PROP BASE Output_Dir "vc_mswu"
# PROP BASE Intermediate_Dir "vc_mswu\test_gui"
# PROP BASE Target_Dir ""
# PROP Use_MFC 0
# PROP Use_Debug_Libraries 1
# PROP Output_Dir "vc_mswu"
# PROP Intermediate_Dir "vc_mswu\test_gui"
# PROP Target_Dir ""
# ADD BASE CPP /nologo /FD /MD /Zi /Fdvc_mswu\test_gui.pdb /opt:ref /opt:icf /O2 /GR /EHsc /I ".\..\lib\vc_lib\mswu" /I ".\..\include" /W4 /I "." /I ".\..\samples" /Yu"testprec.h" /Fp"vc_mswu\testprec_test_gui.pch" /D "WIN32" /D "__WXMSW__" /D "NDEBUG" /D "_UNICODE" /D "NOPCH" /D "_CONSOLE" /c
# ADD CPP /nologo /FD /MD /Zi /Fdvc_mswu\test_gui.pdb /opt:ref /opt:icf /O2 /GR /EHsc /I ".\..\lib\vc_lib\mswu" /I ".\..\include" /W4 /I "." /I ".\..\samples" /Yu"testprec.h" /Fp"vc_mswu\testprec_test_gui.pch" /D "WIN32" /D "__WXMSW__" /D "NDEBUG" /D "_UNICODE" /D "NOPCH" /D "_CONSOLE" /c
# ADD BASE RSC /l 0x409 /d "__WXMSW__" /d "NDEBUG" /d "_UNICODE" /i ".\..\lib\vc_lib\mswu" /i ".\..\include" /i "." /i ".\..\samples" /d "NOPCH" /d _CONSOLE
# ADD RSC /l 0x409 /d "__WXMSW__" /d "NDEBUG" /d "_UNICODE" /i ".\..\lib\vc_lib\mswu" /i ".\..\include" /i "." /i ".\..\samples" /d "NOPCH" /d _CONSOLE
BSC32=bscmake.exe
# ADD BASE BSC32 /nologo
# ADD BSC32 /nologo
LINK32=link.exe
# ADD BASE LINK32 wxmsw29u_richtext.lib wxmsw29u_media.lib wxmsw29u_xrc.lib wxbase29u_xml.lib wxmsw29u_adv.lib wxmsw29u_html.lib wxmsw29u_core.lib wxbase29u_net.lib wxbase29u.lib wxtiff.lib wxjpeg.lib wxpng.lib wxzlib.lib wxregexu.lib wxexpat.lib kernel32.lib user32.lib gdi32.lib comdlg32.lib winspool.lib winmm.lib shell32.lib comctl32.lib ole32.lib oleaut32.lib uuid.lib rpcrt4.lib advapi32.lib wsock32.lib wininet.lib /nologo /machine:i386 /out:"vc_mswu\test_gui.exe" /debug /pdb:"vc_mswu\test_gui.pdb" /libpath:".\..\lib\vc_lib" /subsystem:console
# ADD LINK32 wxmsw29u_richtext.lib wxmsw29u_media.lib wxmsw29u_xrc.lib wxbase29u_xml.lib wxmsw29u_adv.lib wxmsw29u_html.lib wxmsw29u_core.lib wxbase29u_net.lib wxbase29u.lib wxtiff.lib wxjpeg.lib wxpng.lib wxzlib.lib wxregexu.lib wxexpat.lib kernel32.lib user32.lib gdi32.lib comdlg32.lib winspool.lib winmm.lib shell32.lib comctl32.lib ole32.lib oleaut32.lib uuid.lib rpcrt4.lib advapi32.lib wsock32.lib wininet.lib /nologo /machine:i386 /out:"vc_mswu\test_gui.exe" /debug /pdb:"vc_mswu\test_gui.pdb" /libpath:".\..\lib\vc_lib" /subsystem:console

!ELSEIF  "$(CFG)" == "test_gui - Win32 Debug"

# PROP BASE Use_MFC 0
# PROP BASE Use_Debug_Libraries 1
# PROP BASE Output_Dir "vc_mswud"
# PROP BASE Intermediate_Dir "vc_mswud\test_gui"
# PROP BASE Target_Dir ""
# PROP Use_MFC 0
# PROP Use_Debug_Libraries 1
# PROP Output_Dir "vc_mswud"
# PROP Intermediate_Dir "vc_mswud\test_gui"
# PROP Target_Dir ""
# ADD BASE CPP /nologo /FD /MDd /Zi /Fdvc_mswud\test_gui.pdb /Od /Gm /GR /EHsc /I ".\..\lib\vc_lib\mswud" /I ".\..\include" /W4 /I "." /I ".\..\samples" /Yu"testprec.h" /Fp"vc_mswud\testprec_test_gui.pch" /D "WIN32" /D "_DEBUG" /D "__WXMSW__" /D "_UNICODE" /D "NOPCH" /D "_CONSOLE" /c
# ADD CPP /nologo /FD /MDd /Zi /Fdvc_mswud\test_gui.pdb /Od /Gm /GR /EHsc /I ".\..\lib\vc_lib\mswud" /I ".\..\include" /W4 /I "." /I ".\..\samples" /Yu"testprec.h" /Fp"vc_mswud\testprec_test_gui.pch" /D "WIN32" /D "_DEBUG" /D "__WXMSW__" /D "_UNICODE" /D "NOPCH" /D "_CONSOLE" /c
# ADD BASE RSC /l 0x409 /d "_DEBUG" /d "__WXMSW__" /d "_UNICODE" /i ".\..\lib\vc_lib\mswud" /i ".\..\include" /i "." /i ".\..\samples" /d "NOPCH" /d _CONSOLE
# ADD RSC /l 0x409 /d "_DEBUG" /d "__WXMSW__" /d "_UNICODE" /i ".\..\lib\vc_lib\mswud" /i ".\..\include" /i "." /i ".\..\samples" /d "NOPCH" /d _CONSOLE
BSC32=bscmake.exe
# ADD BASE BSC32 /nologo
# ADD BSC32 /nologo
LINK32=link.exe
# ADD BASE LINK32 wxmsw29ud_richtext.lib wxmsw29ud_media.lib wxmsw29ud_xrc.lib wxbase29ud_xml.lib wxmsw29ud_adv.lib wxmsw29ud_html.lib wxmsw29ud_core.lib wxbase29ud_net.lib wxbase29ud.lib wxtiffd.lib wxjpegd.lib wxpngd.lib wxzlibd.lib wxregexud.lib wxexpatd.lib kernel32.lib user32.lib gdi32.lib comdlg32.lib winspool.lib winmm.lib shell32.lib comctl32.lib ole32.lib oleaut32.lib uuid.lib rpcrt4.lib advapi32.lib wsock32.lib wininet.lib /nologo /machine:i386 /out:"vc_mswud\test_gui.exe" /debug /pdb:"vc_mswud\test_gui.pdb" /libpath:".\..\lib\vc_lib" /subsystem:console
# ADD LINK32 wxmsw29ud_richtext.lib wxmsw29ud_media.lib wxmsw29ud_xrc.lib wxbase29ud_xml.lib wxmsw29ud_adv.lib wxmsw29ud_html.lib wxmsw29ud_core.lib wxbase29ud_net.lib wxbase29ud.lib wxtiffd.lib wxjpegd.lib wxpngd.lib wxzlibd.lib wxregexud.lib wxexpatd.lib kernel32.lib user32.lib gdi32.lib comdlg32.lib winspool.lib winmm.lib shell32.lib comctl32.lib ole32.lib oleaut32.lib uuid.lib rpcrt4.lib advapi32.lib wsock32.lib wininet.lib /nologo /machine:i386 /out:"vc_mswud\test_gui.exe" /debug /pdb:"vc_mswud\test_gui.pdb" /libpath:".\..\lib\vc_lib" /subsystem:console

!ENDIF

# Begin Target

# Name "test_gui - Win32 DLL Universal Release"
# Name "test_gui - Win32 DLL Universal Debug"
# Name "test_gui - Win32 DLL Release"
# Name "test_gui - Win32 DLL Debug"
# Name "test_gui - Win32 Universal Release"
# Name "test_gui - Win32 Universal Debug"
# Name "test_gui - Win32 Release"
# Name "test_gui - Win32 Debug"
# Begin Group "Source Files"

# PROP Default_Filter ""
# Begin Source File

SOURCE=.\asserthelper.cpp
# End Source File
# Begin Source File

SOURCE=.\graphics\bitmap.cpp
# End Source File
# Begin Source File

SOURCE=.\controls\bitmapcomboboxtest.cpp
# End Source File
# Begin Source File

SOURCE=.\controls\bitmaptogglebuttontest.cpp
# End Source File
# Begin Source File

SOURCE=.\controls\bookctrlbasetest.cpp
# End Source File
# Begin Source File

SOURCE=.\sizers\boxsizer.cpp
# End Source File
# Begin Source File

SOURCE=.\controls\buttontest.cpp
# End Source File
# Begin Source File

SOURCE=.\controls\checkboxtest.cpp
# End Source File
# Begin Source File

SOURCE=.\controls\checklistboxtest.cpp
# End Source File
# Begin Source File

SOURCE=.\controls\choicebooktest.cpp
# End Source File
# Begin Source File

SOURCE=.\controls\choicetest.cpp
# End Source File
# Begin Source File

SOURCE=.\window\clientsize.cpp
# End Source File
# Begin Source File

SOURCE=.\events\clone.cpp
# End Source File
# Begin Source File

SOURCE=.\graphics\colour.cpp
# End Source File
# Begin Source File

SOURCE=.\controls\comboboxtest.cpp
# End Source File
# Begin Source File

SOURCE=.\config\config.cpp
# End Source File
# Begin Source File

SOURCE=.\dummy.cpp
# ADD BASE CPP /Yc"testprec.h"
# ADD CPP /Yc"testprec.h"
# End Source File
# Begin Source File

SOURCE=.\graphics\ellipsization.cpp
# End Source File
# Begin Source File

SOURCE=.\font\fonttest.cpp
# End Source File
# Begin Source File

SOURCE=.\controls\frametest.cpp
# End Source File
# Begin Source File

SOURCE=.\misc\garbage.cpp
# End Source File
# Begin Source File

SOURCE=.\controls\gaugetest.cpp
# End Source File
# Begin Source File

SOURCE=.\controls\gridtest.cpp
# End Source File
# Begin Source File

SOURCE=.\misc\guifuncs.cpp
# End Source File
# Begin Source File

SOURCE=.\controls\headerctrltest.cpp
# End Source File
# Begin Source File

SOURCE=.\html\htmlwindow.cpp
# End Source File
# Begin Source File

SOURCE=.\controls\hyperlinkctrltest.cpp
# End Source File
# Begin Source File

SOURCE=.\image\image.cpp
# End Source File
# Begin Source File

<<<<<<< HEAD
SOURCE=.\controls\itemcontainertest.cpp
# End Source File
# Begin Source File

=======
SOURCE=.\controls\itemcontainertest.cpp
# End Source File
# Begin Source File

SOURCE=.\events\keyboard.cpp
# End Source File
# Begin Source File

>>>>>>> cc221535
SOURCE=.\controls\label.cpp
# End Source File
# Begin Source File

SOURCE=.\controls\listbasetest.cpp
# End Source File
# Begin Source File

SOURCE=.\controls\listbooktest.cpp
# End Source File
# Begin Source File

SOURCE=.\controls\listboxtest.cpp
# End Source File
# Begin Source File

SOURCE=.\controls\listctrltest.cpp
# End Source File
# Begin Source File

SOURCE=.\controls\listviewtest.cpp
# End Source File
# Begin Source File

SOURCE=.\graphics\measuring.cpp
# End Source File
# Begin Source File

SOURCE=.\controls\notebooktest.cpp
# End Source File
# Begin Source File

SOURCE=.\controls\pickerbasetest.cpp
# End Source File
# Begin Source File

SOURCE=.\controls\pickertest.cpp
# End Source File
# Begin Source File

SOURCE=.\geometry\point.cpp
# End Source File
# Begin Source File

SOURCE=.\events\propagation.cpp
# End Source File
# Begin Source File

SOURCE=.\controls\radioboxtest.cpp
# End Source File
# Begin Source File

SOURCE=.\controls\radiobuttontest.cpp
# End Source File
# Begin Source File

SOURCE=.\image\rawbmp.cpp
# End Source File
# Begin Source File

SOURCE=.\controls\rearrangelisttest.cpp
# End Source File
# Begin Source File

SOURCE=.\geometry\rect.cpp
# End Source File
# Begin Source File

SOURCE=.\controls\richtextctrltest.cpp
# End Source File
# Begin Source File

SOURCE=.\..\samples\sample.rc
# End Source File
# Begin Source File

SOURCE=.\misc\selstoretest.cpp
# End Source File
# Begin Source File

SOURCE=.\window\setsize.cpp
# End Source File
# Begin Source File

SOURCE=.\misc\settings.cpp
# End Source File
# Begin Source File

SOURCE=.\geometry\size.cpp
# End Source File
# Begin Source File

SOURCE=.\controls\slidertest.cpp
# End Source File
# Begin Source File

SOURCE=.\net\socket.cpp
# End Source File
# Begin Source File

SOURCE=.\controls\spinctrldbltest.cpp
# End Source File
# Begin Source File

SOURCE=.\controls\spinctrltest.cpp
# End Source File
# Begin Source File

SOURCE=.\test.cpp
# End Source File
# Begin Source File

SOURCE=.\testableframe.cpp
# End Source File
# Begin Source File

SOURCE=.\controls\textctrltest.cpp
# End Source File
# Begin Source File

SOURCE=.\controls\textentrytest.cpp
# End Source File
# Begin Source File

SOURCE=.\controls\togglebuttontest.cpp
# End Source File
# Begin Source File

SOURCE=.\controls\toolbooktest.cpp
# End Source File
# Begin Source File

SOURCE=.\controls\treebooktest.cpp
# End Source File
# Begin Source File

SOURCE=.\controls\treectrltest.cpp
# End Source File
# Begin Source File

SOURCE=.\controls\windowtest.cpp
# End Source File
# End Group
# End Target
# End Project

<|MERGE_RESOLUTION|>--- conflicted
+++ resolved
@@ -1,512 +1,505 @@
-# Microsoft Developer Studio Project File - Name="test_test_gui" - Package Owner=<4>
-# Microsoft Developer Studio Generated Build File, Format Version 6.00
-# ** DO NOT EDIT **
-
-# TARGTYPE "Win32 (x86) Console Application" 0x0103
-
-CFG=test_gui - Win32 Debug
-!MESSAGE This is not a valid makefile. To build this project using NMAKE,
-!MESSAGE use the Export Makefile command and run
-!MESSAGE 
-!MESSAGE NMAKE /f "test_test_gui.mak".
-!MESSAGE 
-!MESSAGE You can specify a configuration when running NMAKE
-!MESSAGE by defining the macro CFG on the command line. For example:
-!MESSAGE 
-!MESSAGE NMAKE /f "test_test_gui.mak" CFG="test_gui - Win32 Debug"
-!MESSAGE 
-!MESSAGE Possible choices for configuration are:
-!MESSAGE 
-!MESSAGE "test_gui - Win32 DLL Universal Release" (based on "Win32 (x86) Console Application")
-!MESSAGE "test_gui - Win32 DLL Universal Debug" (based on "Win32 (x86) Console Application")
-!MESSAGE "test_gui - Win32 DLL Release" (based on "Win32 (x86) Console Application")
-!MESSAGE "test_gui - Win32 DLL Debug" (based on "Win32 (x86) Console Application")
-!MESSAGE "test_gui - Win32 Universal Release" (based on "Win32 (x86) Console Application")
-!MESSAGE "test_gui - Win32 Universal Debug" (based on "Win32 (x86) Console Application")
-!MESSAGE "test_gui - Win32 Release" (based on "Win32 (x86) Console Application")
-!MESSAGE "test_gui - Win32 Debug" (based on "Win32 (x86) Console Application")
-!MESSAGE 
-
-# Begin Project
-# PROP AllowPerConfigDependencies 0
-# PROP Scc_ProjName ""
-# PROP Scc_LocalPath ""
-CPP=cl.exe
-RSC=rc.exe
-
-!IF  "$(CFG)" == "test_gui - Win32 DLL Universal Release"
-
-# PROP BASE Use_MFC 0
-# PROP BASE Use_Debug_Libraries 1
-# PROP BASE Output_Dir "vc_mswunivudll"
-# PROP BASE Intermediate_Dir "vc_mswunivudll\test_gui"
-# PROP BASE Target_Dir ""
-# PROP Use_MFC 0
-# PROP Use_Debug_Libraries 1
-# PROP Output_Dir "vc_mswunivudll"
-# PROP Intermediate_Dir "vc_mswunivudll\test_gui"
-# PROP Target_Dir ""
-# ADD BASE CPP /nologo /FD /MD /Zi /Fdvc_mswunivudll\test_gui.pdb /opt:ref /opt:icf /O2 /GR /EHsc /I ".\..\lib\vc_dll\mswunivu" /I ".\..\include" /W4 /I "." /I ".\..\samples" /Yu"testprec.h" /Fp"vc_mswunivudll\testprec_test_gui.pch" /D "WIN32" /D "__WXMSW__" /D "__WXUNIVERSAL__" /D "NDEBUG" /D "_UNICODE" /D "WXUSINGDLL" /D "NOPCH" /D "_CONSOLE" /c
-# ADD CPP /nologo /FD /MD /Zi /Fdvc_mswunivudll\test_gui.pdb /opt:ref /opt:icf /O2 /GR /EHsc /I ".\..\lib\vc_dll\mswunivu" /I ".\..\include" /W4 /I "." /I ".\..\samples" /Yu"testprec.h" /Fp"vc_mswunivudll\testprec_test_gui.pch" /D "WIN32" /D "__WXMSW__" /D "__WXUNIVERSAL__" /D "NDEBUG" /D "_UNICODE" /D "WXUSINGDLL" /D "NOPCH" /D "_CONSOLE" /c
-# ADD BASE RSC /l 0x409 /d "__WXMSW__" /d "__WXUNIVERSAL__" /d "NDEBUG" /d "_UNICODE" /i ".\..\lib\vc_dll\mswunivu" /i ".\..\include" /i "." /d "WXUSINGDLL" /i ".\..\samples" /d "NOPCH" /d _CONSOLE
-# ADD RSC /l 0x409 /d "__WXMSW__" /d "__WXUNIVERSAL__" /d "NDEBUG" /d "_UNICODE" /i ".\..\lib\vc_dll\mswunivu" /i ".\..\include" /i "." /d "WXUSINGDLL" /i ".\..\samples" /d "NOPCH" /d _CONSOLE
-BSC32=bscmake.exe
-# ADD BASE BSC32 /nologo
-# ADD BSC32 /nologo
-LINK32=link.exe
-# ADD BASE LINK32 wxmswuniv29u_richtext.lib wxmswuniv29u_media.lib wxmswuniv29u_xrc.lib wxbase29u_xml.lib wxmswuniv29u_adv.lib wxmswuniv29u_html.lib wxmswuniv29u_core.lib wxbase29u_net.lib wxbase29u.lib wxtiff.lib wxjpeg.lib wxpng.lib wxzlib.lib wxregexu.lib wxexpat.lib kernel32.lib user32.lib gdi32.lib comdlg32.lib winspool.lib winmm.lib shell32.lib comctl32.lib ole32.lib oleaut32.lib uuid.lib rpcrt4.lib advapi32.lib wsock32.lib wininet.lib /nologo /machine:i386 /out:"vc_mswunivudll\test_gui.exe" /debug /pdb:"vc_mswunivudll\test_gui.pdb" /libpath:".\..\lib\vc_dll" /subsystem:console
-# ADD LINK32 wxmswuniv29u_richtext.lib wxmswuniv29u_media.lib wxmswuniv29u_xrc.lib wxbase29u_xml.lib wxmswuniv29u_adv.lib wxmswuniv29u_html.lib wxmswuniv29u_core.lib wxbase29u_net.lib wxbase29u.lib wxtiff.lib wxjpeg.lib wxpng.lib wxzlib.lib wxregexu.lib wxexpat.lib kernel32.lib user32.lib gdi32.lib comdlg32.lib winspool.lib winmm.lib shell32.lib comctl32.lib ole32.lib oleaut32.lib uuid.lib rpcrt4.lib advapi32.lib wsock32.lib wininet.lib /nologo /machine:i386 /out:"vc_mswunivudll\test_gui.exe" /debug /pdb:"vc_mswunivudll\test_gui.pdb" /libpath:".\..\lib\vc_dll" /subsystem:console
-
-!ELSEIF  "$(CFG)" == "test_gui - Win32 DLL Universal Debug"
-
-# PROP BASE Use_MFC 0
-# PROP BASE Use_Debug_Libraries 1
-# PROP BASE Output_Dir "vc_mswunivuddll"
-# PROP BASE Intermediate_Dir "vc_mswunivuddll\test_gui"
-# PROP BASE Target_Dir ""
-# PROP Use_MFC 0
-# PROP Use_Debug_Libraries 1
-# PROP Output_Dir "vc_mswunivuddll"
-# PROP Intermediate_Dir "vc_mswunivuddll\test_gui"
-# PROP Target_Dir ""
-# ADD BASE CPP /nologo /FD /MDd /Zi /Fdvc_mswunivuddll\test_gui.pdb /Od /Gm /GR /EHsc /I ".\..\lib\vc_dll\mswunivud" /I ".\..\include" /W4 /I "." /I ".\..\samples" /Yu"testprec.h" /Fp"vc_mswunivuddll\testprec_test_gui.pch" /D "WIN32" /D "_DEBUG" /D "__WXMSW__" /D "__WXUNIVERSAL__" /D "_UNICODE" /D "WXUSINGDLL" /D "NOPCH" /D "_CONSOLE" /c
-# ADD CPP /nologo /FD /MDd /Zi /Fdvc_mswunivuddll\test_gui.pdb /Od /Gm /GR /EHsc /I ".\..\lib\vc_dll\mswunivud" /I ".\..\include" /W4 /I "." /I ".\..\samples" /Yu"testprec.h" /Fp"vc_mswunivuddll\testprec_test_gui.pch" /D "WIN32" /D "_DEBUG" /D "__WXMSW__" /D "__WXUNIVERSAL__" /D "_UNICODE" /D "WXUSINGDLL" /D "NOPCH" /D "_CONSOLE" /c
-# ADD BASE RSC /l 0x409 /d "_DEBUG" /d "__WXMSW__" /d "__WXUNIVERSAL__" /d "_UNICODE" /i ".\..\lib\vc_dll\mswunivud" /i ".\..\include" /i "." /d "WXUSINGDLL" /i ".\..\samples" /d "NOPCH" /d _CONSOLE
-# ADD RSC /l 0x409 /d "_DEBUG" /d "__WXMSW__" /d "__WXUNIVERSAL__" /d "_UNICODE" /i ".\..\lib\vc_dll\mswunivud" /i ".\..\include" /i "." /d "WXUSINGDLL" /i ".\..\samples" /d "NOPCH" /d _CONSOLE
-BSC32=bscmake.exe
-# ADD BASE BSC32 /nologo
-# ADD BSC32 /nologo
-LINK32=link.exe
-# ADD BASE LINK32 wxmswuniv29ud_richtext.lib wxmswuniv29ud_media.lib wxmswuniv29ud_xrc.lib wxbase29ud_xml.lib wxmswuniv29ud_adv.lib wxmswuniv29ud_html.lib wxmswuniv29ud_core.lib wxbase29ud_net.lib wxbase29ud.lib wxtiffd.lib wxjpegd.lib wxpngd.lib wxzlibd.lib wxregexud.lib wxexpatd.lib kernel32.lib user32.lib gdi32.lib comdlg32.lib winspool.lib winmm.lib shell32.lib comctl32.lib ole32.lib oleaut32.lib uuid.lib rpcrt4.lib advapi32.lib wsock32.lib wininet.lib /nologo /machine:i386 /out:"vc_mswunivuddll\test_gui.exe" /debug /pdb:"vc_mswunivuddll\test_gui.pdb" /libpath:".\..\lib\vc_dll" /subsystem:console
-# ADD LINK32 wxmswuniv29ud_richtext.lib wxmswuniv29ud_media.lib wxmswuniv29ud_xrc.lib wxbase29ud_xml.lib wxmswuniv29ud_adv.lib wxmswuniv29ud_html.lib wxmswuniv29ud_core.lib wxbase29ud_net.lib wxbase29ud.lib wxtiffd.lib wxjpegd.lib wxpngd.lib wxzlibd.lib wxregexud.lib wxexpatd.lib kernel32.lib user32.lib gdi32.lib comdlg32.lib winspool.lib winmm.lib shell32.lib comctl32.lib ole32.lib oleaut32.lib uuid.lib rpcrt4.lib advapi32.lib wsock32.lib wininet.lib /nologo /machine:i386 /out:"vc_mswunivuddll\test_gui.exe" /debug /pdb:"vc_mswunivuddll\test_gui.pdb" /libpath:".\..\lib\vc_dll" /subsystem:console
-
-!ELSEIF  "$(CFG)" == "test_gui - Win32 DLL Release"
-
-# PROP BASE Use_MFC 0
-# PROP BASE Use_Debug_Libraries 1
-# PROP BASE Output_Dir "vc_mswudll"
-# PROP BASE Intermediate_Dir "vc_mswudll\test_gui"
-# PROP BASE Target_Dir ""
-# PROP Use_MFC 0
-# PROP Use_Debug_Libraries 1
-# PROP Output_Dir "vc_mswudll"
-# PROP Intermediate_Dir "vc_mswudll\test_gui"
-# PROP Target_Dir ""
-# ADD BASE CPP /nologo /FD /MD /Zi /Fdvc_mswudll\test_gui.pdb /opt:ref /opt:icf /O2 /GR /EHsc /I ".\..\lib\vc_dll\mswu" /I ".\..\include" /W4 /I "." /I ".\..\samples" /Yu"testprec.h" /Fp"vc_mswudll\testprec_test_gui.pch" /D "WIN32" /D "__WXMSW__" /D "NDEBUG" /D "_UNICODE" /D "WXUSINGDLL" /D "NOPCH" /D "_CONSOLE" /c
-# ADD CPP /nologo /FD /MD /Zi /Fdvc_mswudll\test_gui.pdb /opt:ref /opt:icf /O2 /GR /EHsc /I ".\..\lib\vc_dll\mswu" /I ".\..\include" /W4 /I "." /I ".\..\samples" /Yu"testprec.h" /Fp"vc_mswudll\testprec_test_gui.pch" /D "WIN32" /D "__WXMSW__" /D "NDEBUG" /D "_UNICODE" /D "WXUSINGDLL" /D "NOPCH" /D "_CONSOLE" /c
-# ADD BASE RSC /l 0x409 /d "__WXMSW__" /d "NDEBUG" /d "_UNICODE" /i ".\..\lib\vc_dll\mswu" /i ".\..\include" /i "." /d "WXUSINGDLL" /i ".\..\samples" /d "NOPCH" /d _CONSOLE
-# ADD RSC /l 0x409 /d "__WXMSW__" /d "NDEBUG" /d "_UNICODE" /i ".\..\lib\vc_dll\mswu" /i ".\..\include" /i "." /d "WXUSINGDLL" /i ".\..\samples" /d "NOPCH" /d _CONSOLE
-BSC32=bscmake.exe
-# ADD BASE BSC32 /nologo
-# ADD BSC32 /nologo
-LINK32=link.exe
-# ADD BASE LINK32 wxmsw29u_richtext.lib wxmsw29u_media.lib wxmsw29u_xrc.lib wxbase29u_xml.lib wxmsw29u_adv.lib wxmsw29u_html.lib wxmsw29u_core.lib wxbase29u_net.lib wxbase29u.lib wxtiff.lib wxjpeg.lib wxpng.lib wxzlib.lib wxregexu.lib wxexpat.lib kernel32.lib user32.lib gdi32.lib comdlg32.lib winspool.lib winmm.lib shell32.lib comctl32.lib ole32.lib oleaut32.lib uuid.lib rpcrt4.lib advapi32.lib wsock32.lib wininet.lib /nologo /machine:i386 /out:"vc_mswudll\test_gui.exe" /debug /pdb:"vc_mswudll\test_gui.pdb" /libpath:".\..\lib\vc_dll" /subsystem:console
-# ADD LINK32 wxmsw29u_richtext.lib wxmsw29u_media.lib wxmsw29u_xrc.lib wxbase29u_xml.lib wxmsw29u_adv.lib wxmsw29u_html.lib wxmsw29u_core.lib wxbase29u_net.lib wxbase29u.lib wxtiff.lib wxjpeg.lib wxpng.lib wxzlib.lib wxregexu.lib wxexpat.lib kernel32.lib user32.lib gdi32.lib comdlg32.lib winspool.lib winmm.lib shell32.lib comctl32.lib ole32.lib oleaut32.lib uuid.lib rpcrt4.lib advapi32.lib wsock32.lib wininet.lib /nologo /machine:i386 /out:"vc_mswudll\test_gui.exe" /debug /pdb:"vc_mswudll\test_gui.pdb" /libpath:".\..\lib\vc_dll" /subsystem:console
-
-!ELSEIF  "$(CFG)" == "test_gui - Win32 DLL Debug"
-
-# PROP BASE Use_MFC 0
-# PROP BASE Use_Debug_Libraries 1
-# PROP BASE Output_Dir "vc_mswuddll"
-# PROP BASE Intermediate_Dir "vc_mswuddll\test_gui"
-# PROP BASE Target_Dir ""
-# PROP Use_MFC 0
-# PROP Use_Debug_Libraries 1
-# PROP Output_Dir "vc_mswuddll"
-# PROP Intermediate_Dir "vc_mswuddll\test_gui"
-# PROP Target_Dir ""
-# ADD BASE CPP /nologo /FD /MDd /Zi /Fdvc_mswuddll\test_gui.pdb /Od /Gm /GR /EHsc /I ".\..\lib\vc_dll\mswud" /I ".\..\include" /W4 /I "." /I ".\..\samples" /Yu"testprec.h" /Fp"vc_mswuddll\testprec_test_gui.pch" /D "WIN32" /D "_DEBUG" /D "__WXMSW__" /D "_UNICODE" /D "WXUSINGDLL" /D "NOPCH" /D "_CONSOLE" /c
-# ADD CPP /nologo /FD /MDd /Zi /Fdvc_mswuddll\test_gui.pdb /Od /Gm /GR /EHsc /I ".\..\lib\vc_dll\mswud" /I ".\..\include" /W4 /I "." /I ".\..\samples" /Yu"testprec.h" /Fp"vc_mswuddll\testprec_test_gui.pch" /D "WIN32" /D "_DEBUG" /D "__WXMSW__" /D "_UNICODE" /D "WXUSINGDLL" /D "NOPCH" /D "_CONSOLE" /c
-# ADD BASE RSC /l 0x409 /d "_DEBUG" /d "__WXMSW__" /d "_UNICODE" /i ".\..\lib\vc_dll\mswud" /i ".\..\include" /i "." /d "WXUSINGDLL" /i ".\..\samples" /d "NOPCH" /d _CONSOLE
-# ADD RSC /l 0x409 /d "_DEBUG" /d "__WXMSW__" /d "_UNICODE" /i ".\..\lib\vc_dll\mswud" /i ".\..\include" /i "." /d "WXUSINGDLL" /i ".\..\samples" /d "NOPCH" /d _CONSOLE
-BSC32=bscmake.exe
-# ADD BASE BSC32 /nologo
-# ADD BSC32 /nologo
-LINK32=link.exe
-# ADD BASE LINK32 wxmsw29ud_richtext.lib wxmsw29ud_media.lib wxmsw29ud_xrc.lib wxbase29ud_xml.lib wxmsw29ud_adv.lib wxmsw29ud_html.lib wxmsw29ud_core.lib wxbase29ud_net.lib wxbase29ud.lib wxtiffd.lib wxjpegd.lib wxpngd.lib wxzlibd.lib wxregexud.lib wxexpatd.lib kernel32.lib user32.lib gdi32.lib comdlg32.lib winspool.lib winmm.lib shell32.lib comctl32.lib ole32.lib oleaut32.lib uuid.lib rpcrt4.lib advapi32.lib wsock32.lib wininet.lib /nologo /machine:i386 /out:"vc_mswuddll\test_gui.exe" /debug /pdb:"vc_mswuddll\test_gui.pdb" /libpath:".\..\lib\vc_dll" /subsystem:console
-# ADD LINK32 wxmsw29ud_richtext.lib wxmsw29ud_media.lib wxmsw29ud_xrc.lib wxbase29ud_xml.lib wxmsw29ud_adv.lib wxmsw29ud_html.lib wxmsw29ud_core.lib wxbase29ud_net.lib wxbase29ud.lib wxtiffd.lib wxjpegd.lib wxpngd.lib wxzlibd.lib wxregexud.lib wxexpatd.lib kernel32.lib user32.lib gdi32.lib comdlg32.lib winspool.lib winmm.lib shell32.lib comctl32.lib ole32.lib oleaut32.lib uuid.lib rpcrt4.lib advapi32.lib wsock32.lib wininet.lib /nologo /machine:i386 /out:"vc_mswuddll\test_gui.exe" /debug /pdb:"vc_mswuddll\test_gui.pdb" /libpath:".\..\lib\vc_dll" /subsystem:console
-
-!ELSEIF  "$(CFG)" == "test_gui - Win32 Universal Release"
-
-# PROP BASE Use_MFC 0
-# PROP BASE Use_Debug_Libraries 1
-# PROP BASE Output_Dir "vc_mswunivu"
-# PROP BASE Intermediate_Dir "vc_mswunivu\test_gui"
-# PROP BASE Target_Dir ""
-# PROP Use_MFC 0
-# PROP Use_Debug_Libraries 1
-# PROP Output_Dir "vc_mswunivu"
-# PROP Intermediate_Dir "vc_mswunivu\test_gui"
-# PROP Target_Dir ""
-# ADD BASE CPP /nologo /FD /MD /Zi /Fdvc_mswunivu\test_gui.pdb /opt:ref /opt:icf /O2 /GR /EHsc /I ".\..\lib\vc_lib\mswunivu" /I ".\..\include" /W4 /I "." /I ".\..\samples" /Yu"testprec.h" /Fp"vc_mswunivu\testprec_test_gui.pch" /D "WIN32" /D "__WXMSW__" /D "__WXUNIVERSAL__" /D "NDEBUG" /D "_UNICODE" /D "NOPCH" /D "_CONSOLE" /c
-# ADD CPP /nologo /FD /MD /Zi /Fdvc_mswunivu\test_gui.pdb /opt:ref /opt:icf /O2 /GR /EHsc /I ".\..\lib\vc_lib\mswunivu" /I ".\..\include" /W4 /I "." /I ".\..\samples" /Yu"testprec.h" /Fp"vc_mswunivu\testprec_test_gui.pch" /D "WIN32" /D "__WXMSW__" /D "__WXUNIVERSAL__" /D "NDEBUG" /D "_UNICODE" /D "NOPCH" /D "_CONSOLE" /c
-# ADD BASE RSC /l 0x409 /d "__WXMSW__" /d "__WXUNIVERSAL__" /d "NDEBUG" /d "_UNICODE" /i ".\..\lib\vc_lib\mswunivu" /i ".\..\include" /i "." /i ".\..\samples" /d "NOPCH" /d _CONSOLE
-# ADD RSC /l 0x409 /d "__WXMSW__" /d "__WXUNIVERSAL__" /d "NDEBUG" /d "_UNICODE" /i ".\..\lib\vc_lib\mswunivu" /i ".\..\include" /i "." /i ".\..\samples" /d "NOPCH" /d _CONSOLE
-BSC32=bscmake.exe
-# ADD BASE BSC32 /nologo
-# ADD BSC32 /nologo
-LINK32=link.exe
-# ADD BASE LINK32 wxmswuniv29u_richtext.lib wxmswuniv29u_media.lib wxmswuniv29u_xrc.lib wxbase29u_xml.lib wxmswuniv29u_adv.lib wxmswuniv29u_html.lib wxmswuniv29u_core.lib wxbase29u_net.lib wxbase29u.lib wxtiff.lib wxjpeg.lib wxpng.lib wxzlib.lib wxregexu.lib wxexpat.lib kernel32.lib user32.lib gdi32.lib comdlg32.lib winspool.lib winmm.lib shell32.lib comctl32.lib ole32.lib oleaut32.lib uuid.lib rpcrt4.lib advapi32.lib wsock32.lib wininet.lib /nologo /machine:i386 /out:"vc_mswunivu\test_gui.exe" /debug /pdb:"vc_mswunivu\test_gui.pdb" /libpath:".\..\lib\vc_lib" /subsystem:console
-# ADD LINK32 wxmswuniv29u_richtext.lib wxmswuniv29u_media.lib wxmswuniv29u_xrc.lib wxbase29u_xml.lib wxmswuniv29u_adv.lib wxmswuniv29u_html.lib wxmswuniv29u_core.lib wxbase29u_net.lib wxbase29u.lib wxtiff.lib wxjpeg.lib wxpng.lib wxzlib.lib wxregexu.lib wxexpat.lib kernel32.lib user32.lib gdi32.lib comdlg32.lib winspool.lib winmm.lib shell32.lib comctl32.lib ole32.lib oleaut32.lib uuid.lib rpcrt4.lib advapi32.lib wsock32.lib wininet.lib /nologo /machine:i386 /out:"vc_mswunivu\test_gui.exe" /debug /pdb:"vc_mswunivu\test_gui.pdb" /libpath:".\..\lib\vc_lib" /subsystem:console
-
-!ELSEIF  "$(CFG)" == "test_gui - Win32 Universal Debug"
-
-# PROP BASE Use_MFC 0
-# PROP BASE Use_Debug_Libraries 1
-# PROP BASE Output_Dir "vc_mswunivud"
-# PROP BASE Intermediate_Dir "vc_mswunivud\test_gui"
-# PROP BASE Target_Dir ""
-# PROP Use_MFC 0
-# PROP Use_Debug_Libraries 1
-# PROP Output_Dir "vc_mswunivud"
-# PROP Intermediate_Dir "vc_mswunivud\test_gui"
-# PROP Target_Dir ""
-# ADD BASE CPP /nologo /FD /MDd /Zi /Fdvc_mswunivud\test_gui.pdb /Od /Gm /GR /EHsc /I ".\..\lib\vc_lib\mswunivud" /I ".\..\include" /W4 /I "." /I ".\..\samples" /Yu"testprec.h" /Fp"vc_mswunivud\testprec_test_gui.pch" /D "WIN32" /D "_DEBUG" /D "__WXMSW__" /D "__WXUNIVERSAL__" /D "_UNICODE" /D "NOPCH" /D "_CONSOLE" /c
-# ADD CPP /nologo /FD /MDd /Zi /Fdvc_mswunivud\test_gui.pdb /Od /Gm /GR /EHsc /I ".\..\lib\vc_lib\mswunivud" /I ".\..\include" /W4 /I "." /I ".\..\samples" /Yu"testprec.h" /Fp"vc_mswunivud\testprec_test_gui.pch" /D "WIN32" /D "_DEBUG" /D "__WXMSW__" /D "__WXUNIVERSAL__" /D "_UNICODE" /D "NOPCH" /D "_CONSOLE" /c
-# ADD BASE RSC /l 0x409 /d "_DEBUG" /d "__WXMSW__" /d "__WXUNIVERSAL__" /d "_UNICODE" /i ".\..\lib\vc_lib\mswunivud" /i ".\..\include" /i "." /i ".\..\samples" /d "NOPCH" /d _CONSOLE
-# ADD RSC /l 0x409 /d "_DEBUG" /d "__WXMSW__" /d "__WXUNIVERSAL__" /d "_UNICODE" /i ".\..\lib\vc_lib\mswunivud" /i ".\..\include" /i "." /i ".\..\samples" /d "NOPCH" /d _CONSOLE
-BSC32=bscmake.exe
-# ADD BASE BSC32 /nologo
-# ADD BSC32 /nologo
-LINK32=link.exe
-# ADD BASE LINK32 wxmswuniv29ud_richtext.lib wxmswuniv29ud_media.lib wxmswuniv29ud_xrc.lib wxbase29ud_xml.lib wxmswuniv29ud_adv.lib wxmswuniv29ud_html.lib wxmswuniv29ud_core.lib wxbase29ud_net.lib wxbase29ud.lib wxtiffd.lib wxjpegd.lib wxpngd.lib wxzlibd.lib wxregexud.lib wxexpatd.lib kernel32.lib user32.lib gdi32.lib comdlg32.lib winspool.lib winmm.lib shell32.lib comctl32.lib ole32.lib oleaut32.lib uuid.lib rpcrt4.lib advapi32.lib wsock32.lib wininet.lib /nologo /machine:i386 /out:"vc_mswunivud\test_gui.exe" /debug /pdb:"vc_mswunivud\test_gui.pdb" /libpath:".\..\lib\vc_lib" /subsystem:console
-# ADD LINK32 wxmswuniv29ud_richtext.lib wxmswuniv29ud_media.lib wxmswuniv29ud_xrc.lib wxbase29ud_xml.lib wxmswuniv29ud_adv.lib wxmswuniv29ud_html.lib wxmswuniv29ud_core.lib wxbase29ud_net.lib wxbase29ud.lib wxtiffd.lib wxjpegd.lib wxpngd.lib wxzlibd.lib wxregexud.lib wxexpatd.lib kernel32.lib user32.lib gdi32.lib comdlg32.lib winspool.lib winmm.lib shell32.lib comctl32.lib ole32.lib oleaut32.lib uuid.lib rpcrt4.lib advapi32.lib wsock32.lib wininet.lib /nologo /machine:i386 /out:"vc_mswunivud\test_gui.exe" /debug /pdb:"vc_mswunivud\test_gui.pdb" /libpath:".\..\lib\vc_lib" /subsystem:console
-
-!ELSEIF  "$(CFG)" == "test_gui - Win32 Release"
-
-# PROP BASE Use_MFC 0
-# PROP BASE Use_Debug_Libraries 1
-# PROP BASE Output_Dir "vc_mswu"
-# PROP BASE Intermediate_Dir "vc_mswu\test_gui"
-# PROP BASE Target_Dir ""
-# PROP Use_MFC 0
-# PROP Use_Debug_Libraries 1
-# PROP Output_Dir "vc_mswu"
-# PROP Intermediate_Dir "vc_mswu\test_gui"
-# PROP Target_Dir ""
-# ADD BASE CPP /nologo /FD /MD /Zi /Fdvc_mswu\test_gui.pdb /opt:ref /opt:icf /O2 /GR /EHsc /I ".\..\lib\vc_lib\mswu" /I ".\..\include" /W4 /I "." /I ".\..\samples" /Yu"testprec.h" /Fp"vc_mswu\testprec_test_gui.pch" /D "WIN32" /D "__WXMSW__" /D "NDEBUG" /D "_UNICODE" /D "NOPCH" /D "_CONSOLE" /c
-# ADD CPP /nologo /FD /MD /Zi /Fdvc_mswu\test_gui.pdb /opt:ref /opt:icf /O2 /GR /EHsc /I ".\..\lib\vc_lib\mswu" /I ".\..\include" /W4 /I "." /I ".\..\samples" /Yu"testprec.h" /Fp"vc_mswu\testprec_test_gui.pch" /D "WIN32" /D "__WXMSW__" /D "NDEBUG" /D "_UNICODE" /D "NOPCH" /D "_CONSOLE" /c
-# ADD BASE RSC /l 0x409 /d "__WXMSW__" /d "NDEBUG" /d "_UNICODE" /i ".\..\lib\vc_lib\mswu" /i ".\..\include" /i "." /i ".\..\samples" /d "NOPCH" /d _CONSOLE
-# ADD RSC /l 0x409 /d "__WXMSW__" /d "NDEBUG" /d "_UNICODE" /i ".\..\lib\vc_lib\mswu" /i ".\..\include" /i "." /i ".\..\samples" /d "NOPCH" /d _CONSOLE
-BSC32=bscmake.exe
-# ADD BASE BSC32 /nologo
-# ADD BSC32 /nologo
-LINK32=link.exe
-# ADD BASE LINK32 wxmsw29u_richtext.lib wxmsw29u_media.lib wxmsw29u_xrc.lib wxbase29u_xml.lib wxmsw29u_adv.lib wxmsw29u_html.lib wxmsw29u_core.lib wxbase29u_net.lib wxbase29u.lib wxtiff.lib wxjpeg.lib wxpng.lib wxzlib.lib wxregexu.lib wxexpat.lib kernel32.lib user32.lib gdi32.lib comdlg32.lib winspool.lib winmm.lib shell32.lib comctl32.lib ole32.lib oleaut32.lib uuid.lib rpcrt4.lib advapi32.lib wsock32.lib wininet.lib /nologo /machine:i386 /out:"vc_mswu\test_gui.exe" /debug /pdb:"vc_mswu\test_gui.pdb" /libpath:".\..\lib\vc_lib" /subsystem:console
-# ADD LINK32 wxmsw29u_richtext.lib wxmsw29u_media.lib wxmsw29u_xrc.lib wxbase29u_xml.lib wxmsw29u_adv.lib wxmsw29u_html.lib wxmsw29u_core.lib wxbase29u_net.lib wxbase29u.lib wxtiff.lib wxjpeg.lib wxpng.lib wxzlib.lib wxregexu.lib wxexpat.lib kernel32.lib user32.lib gdi32.lib comdlg32.lib winspool.lib winmm.lib shell32.lib comctl32.lib ole32.lib oleaut32.lib uuid.lib rpcrt4.lib advapi32.lib wsock32.lib wininet.lib /nologo /machine:i386 /out:"vc_mswu\test_gui.exe" /debug /pdb:"vc_mswu\test_gui.pdb" /libpath:".\..\lib\vc_lib" /subsystem:console
-
-!ELSEIF  "$(CFG)" == "test_gui - Win32 Debug"
-
-# PROP BASE Use_MFC 0
-# PROP BASE Use_Debug_Libraries 1
-# PROP BASE Output_Dir "vc_mswud"
-# PROP BASE Intermediate_Dir "vc_mswud\test_gui"
-# PROP BASE Target_Dir ""
-# PROP Use_MFC 0
-# PROP Use_Debug_Libraries 1
-# PROP Output_Dir "vc_mswud"
-# PROP Intermediate_Dir "vc_mswud\test_gui"
-# PROP Target_Dir ""
-# ADD BASE CPP /nologo /FD /MDd /Zi /Fdvc_mswud\test_gui.pdb /Od /Gm /GR /EHsc /I ".\..\lib\vc_lib\mswud" /I ".\..\include" /W4 /I "." /I ".\..\samples" /Yu"testprec.h" /Fp"vc_mswud\testprec_test_gui.pch" /D "WIN32" /D "_DEBUG" /D "__WXMSW__" /D "_UNICODE" /D "NOPCH" /D "_CONSOLE" /c
-# ADD CPP /nologo /FD /MDd /Zi /Fdvc_mswud\test_gui.pdb /Od /Gm /GR /EHsc /I ".\..\lib\vc_lib\mswud" /I ".\..\include" /W4 /I "." /I ".\..\samples" /Yu"testprec.h" /Fp"vc_mswud\testprec_test_gui.pch" /D "WIN32" /D "_DEBUG" /D "__WXMSW__" /D "_UNICODE" /D "NOPCH" /D "_CONSOLE" /c
-# ADD BASE RSC /l 0x409 /d "_DEBUG" /d "__WXMSW__" /d "_UNICODE" /i ".\..\lib\vc_lib\mswud" /i ".\..\include" /i "." /i ".\..\samples" /d "NOPCH" /d _CONSOLE
-# ADD RSC /l 0x409 /d "_DEBUG" /d "__WXMSW__" /d "_UNICODE" /i ".\..\lib\vc_lib\mswud" /i ".\..\include" /i "." /i ".\..\samples" /d "NOPCH" /d _CONSOLE
-BSC32=bscmake.exe
-# ADD BASE BSC32 /nologo
-# ADD BSC32 /nologo
-LINK32=link.exe
-# ADD BASE LINK32 wxmsw29ud_richtext.lib wxmsw29ud_media.lib wxmsw29ud_xrc.lib wxbase29ud_xml.lib wxmsw29ud_adv.lib wxmsw29ud_html.lib wxmsw29ud_core.lib wxbase29ud_net.lib wxbase29ud.lib wxtiffd.lib wxjpegd.lib wxpngd.lib wxzlibd.lib wxregexud.lib wxexpatd.lib kernel32.lib user32.lib gdi32.lib comdlg32.lib winspool.lib winmm.lib shell32.lib comctl32.lib ole32.lib oleaut32.lib uuid.lib rpcrt4.lib advapi32.lib wsock32.lib wininet.lib /nologo /machine:i386 /out:"vc_mswud\test_gui.exe" /debug /pdb:"vc_mswud\test_gui.pdb" /libpath:".\..\lib\vc_lib" /subsystem:console
-# ADD LINK32 wxmsw29ud_richtext.lib wxmsw29ud_media.lib wxmsw29ud_xrc.lib wxbase29ud_xml.lib wxmsw29ud_adv.lib wxmsw29ud_html.lib wxmsw29ud_core.lib wxbase29ud_net.lib wxbase29ud.lib wxtiffd.lib wxjpegd.lib wxpngd.lib wxzlibd.lib wxregexud.lib wxexpatd.lib kernel32.lib user32.lib gdi32.lib comdlg32.lib winspool.lib winmm.lib shell32.lib comctl32.lib ole32.lib oleaut32.lib uuid.lib rpcrt4.lib advapi32.lib wsock32.lib wininet.lib /nologo /machine:i386 /out:"vc_mswud\test_gui.exe" /debug /pdb:"vc_mswud\test_gui.pdb" /libpath:".\..\lib\vc_lib" /subsystem:console
-
-!ENDIF
-
-# Begin Target
-
-# Name "test_gui - Win32 DLL Universal Release"
-# Name "test_gui - Win32 DLL Universal Debug"
-# Name "test_gui - Win32 DLL Release"
-# Name "test_gui - Win32 DLL Debug"
-# Name "test_gui - Win32 Universal Release"
-# Name "test_gui - Win32 Universal Debug"
-# Name "test_gui - Win32 Release"
-# Name "test_gui - Win32 Debug"
-# Begin Group "Source Files"
-
-# PROP Default_Filter ""
-# Begin Source File
-
-SOURCE=.\asserthelper.cpp
-# End Source File
-# Begin Source File
-
-SOURCE=.\graphics\bitmap.cpp
-# End Source File
-# Begin Source File
-
-SOURCE=.\controls\bitmapcomboboxtest.cpp
-# End Source File
-# Begin Source File
-
-SOURCE=.\controls\bitmaptogglebuttontest.cpp
-# End Source File
-# Begin Source File
-
-SOURCE=.\controls\bookctrlbasetest.cpp
-# End Source File
-# Begin Source File
-
-SOURCE=.\sizers\boxsizer.cpp
-# End Source File
-# Begin Source File
-
-SOURCE=.\controls\buttontest.cpp
-# End Source File
-# Begin Source File
-
-SOURCE=.\controls\checkboxtest.cpp
-# End Source File
-# Begin Source File
-
-SOURCE=.\controls\checklistboxtest.cpp
-# End Source File
-# Begin Source File
-
-SOURCE=.\controls\choicebooktest.cpp
-# End Source File
-# Begin Source File
-
-SOURCE=.\controls\choicetest.cpp
-# End Source File
-# Begin Source File
-
-SOURCE=.\window\clientsize.cpp
-# End Source File
-# Begin Source File
-
-SOURCE=.\events\clone.cpp
-# End Source File
-# Begin Source File
-
-SOURCE=.\graphics\colour.cpp
-# End Source File
-# Begin Source File
-
-SOURCE=.\controls\comboboxtest.cpp
-# End Source File
-# Begin Source File
-
-SOURCE=.\config\config.cpp
-# End Source File
-# Begin Source File
-
-SOURCE=.\dummy.cpp
-# ADD BASE CPP /Yc"testprec.h"
-# ADD CPP /Yc"testprec.h"
-# End Source File
-# Begin Source File
-
-SOURCE=.\graphics\ellipsization.cpp
-# End Source File
-# Begin Source File
-
-SOURCE=.\font\fonttest.cpp
-# End Source File
-# Begin Source File
-
-SOURCE=.\controls\frametest.cpp
-# End Source File
-# Begin Source File
-
-SOURCE=.\misc\garbage.cpp
-# End Source File
-# Begin Source File
-
-SOURCE=.\controls\gaugetest.cpp
-# End Source File
-# Begin Source File
-
-SOURCE=.\controls\gridtest.cpp
-# End Source File
-# Begin Source File
-
-SOURCE=.\misc\guifuncs.cpp
-# End Source File
-# Begin Source File
-
-SOURCE=.\controls\headerctrltest.cpp
-# End Source File
-# Begin Source File
-
-SOURCE=.\html\htmlwindow.cpp
-# End Source File
-# Begin Source File
-
-SOURCE=.\controls\hyperlinkctrltest.cpp
-# End Source File
-# Begin Source File
-
-SOURCE=.\image\image.cpp
-# End Source File
-# Begin Source File
-
-<<<<<<< HEAD
-SOURCE=.\controls\itemcontainertest.cpp
-# End Source File
-# Begin Source File
-
-=======
-SOURCE=.\controls\itemcontainertest.cpp
-# End Source File
-# Begin Source File
-
-SOURCE=.\events\keyboard.cpp
-# End Source File
-# Begin Source File
-
->>>>>>> cc221535
-SOURCE=.\controls\label.cpp
-# End Source File
-# Begin Source File
-
-SOURCE=.\controls\listbasetest.cpp
-# End Source File
-# Begin Source File
-
-SOURCE=.\controls\listbooktest.cpp
-# End Source File
-# Begin Source File
-
-SOURCE=.\controls\listboxtest.cpp
-# End Source File
-# Begin Source File
-
-SOURCE=.\controls\listctrltest.cpp
-# End Source File
-# Begin Source File
-
-SOURCE=.\controls\listviewtest.cpp
-# End Source File
-# Begin Source File
-
-SOURCE=.\graphics\measuring.cpp
-# End Source File
-# Begin Source File
-
-SOURCE=.\controls\notebooktest.cpp
-# End Source File
-# Begin Source File
-
-SOURCE=.\controls\pickerbasetest.cpp
-# End Source File
-# Begin Source File
-
-SOURCE=.\controls\pickertest.cpp
-# End Source File
-# Begin Source File
-
-SOURCE=.\geometry\point.cpp
-# End Source File
-# Begin Source File
-
-SOURCE=.\events\propagation.cpp
-# End Source File
-# Begin Source File
-
-SOURCE=.\controls\radioboxtest.cpp
-# End Source File
-# Begin Source File
-
-SOURCE=.\controls\radiobuttontest.cpp
-# End Source File
-# Begin Source File
-
-SOURCE=.\image\rawbmp.cpp
-# End Source File
-# Begin Source File
-
-SOURCE=.\controls\rearrangelisttest.cpp
-# End Source File
-# Begin Source File
-
-SOURCE=.\geometry\rect.cpp
-# End Source File
-# Begin Source File
-
-SOURCE=.\controls\richtextctrltest.cpp
-# End Source File
-# Begin Source File
-
-SOURCE=.\..\samples\sample.rc
-# End Source File
-# Begin Source File
-
-SOURCE=.\misc\selstoretest.cpp
-# End Source File
-# Begin Source File
-
-SOURCE=.\window\setsize.cpp
-# End Source File
-# Begin Source File
-
-SOURCE=.\misc\settings.cpp
-# End Source File
-# Begin Source File
-
-SOURCE=.\geometry\size.cpp
-# End Source File
-# Begin Source File
-
-SOURCE=.\controls\slidertest.cpp
-# End Source File
-# Begin Source File
-
-SOURCE=.\net\socket.cpp
-# End Source File
-# Begin Source File
-
-SOURCE=.\controls\spinctrldbltest.cpp
-# End Source File
-# Begin Source File
-
-SOURCE=.\controls\spinctrltest.cpp
-# End Source File
-# Begin Source File
-
-SOURCE=.\test.cpp
-# End Source File
-# Begin Source File
-
-SOURCE=.\testableframe.cpp
-# End Source File
-# Begin Source File
-
-SOURCE=.\controls\textctrltest.cpp
-# End Source File
-# Begin Source File
-
-SOURCE=.\controls\textentrytest.cpp
-# End Source File
-# Begin Source File
-
-SOURCE=.\controls\togglebuttontest.cpp
-# End Source File
-# Begin Source File
-
-SOURCE=.\controls\toolbooktest.cpp
-# End Source File
-# Begin Source File
-
-SOURCE=.\controls\treebooktest.cpp
-# End Source File
-# Begin Source File
-
-SOURCE=.\controls\treectrltest.cpp
-# End Source File
-# Begin Source File
-
-SOURCE=.\controls\windowtest.cpp
-# End Source File
-# End Group
-# End Target
-# End Project
-
+# Microsoft Developer Studio Project File - Name="test_test_gui" - Package Owner=<4>
+# Microsoft Developer Studio Generated Build File, Format Version 6.00
+# ** DO NOT EDIT **
+
+# TARGTYPE "Win32 (x86) Console Application" 0x0103
+
+CFG=test_gui - Win32 Debug
+!MESSAGE This is not a valid makefile. To build this project using NMAKE,
+!MESSAGE use the Export Makefile command and run
+!MESSAGE 
+!MESSAGE NMAKE /f "test_test_gui.mak".
+!MESSAGE 
+!MESSAGE You can specify a configuration when running NMAKE
+!MESSAGE by defining the macro CFG on the command line. For example:
+!MESSAGE 
+!MESSAGE NMAKE /f "test_test_gui.mak" CFG="test_gui - Win32 Debug"
+!MESSAGE 
+!MESSAGE Possible choices for configuration are:
+!MESSAGE 
+!MESSAGE "test_gui - Win32 DLL Universal Release" (based on "Win32 (x86) Console Application")
+!MESSAGE "test_gui - Win32 DLL Universal Debug" (based on "Win32 (x86) Console Application")
+!MESSAGE "test_gui - Win32 DLL Release" (based on "Win32 (x86) Console Application")
+!MESSAGE "test_gui - Win32 DLL Debug" (based on "Win32 (x86) Console Application")
+!MESSAGE "test_gui - Win32 Universal Release" (based on "Win32 (x86) Console Application")
+!MESSAGE "test_gui - Win32 Universal Debug" (based on "Win32 (x86) Console Application")
+!MESSAGE "test_gui - Win32 Release" (based on "Win32 (x86) Console Application")
+!MESSAGE "test_gui - Win32 Debug" (based on "Win32 (x86) Console Application")
+!MESSAGE 
+
+# Begin Project
+# PROP AllowPerConfigDependencies 0
+# PROP Scc_ProjName ""
+# PROP Scc_LocalPath ""
+CPP=cl.exe
+RSC=rc.exe
+
+!IF  "$(CFG)" == "test_gui - Win32 DLL Universal Release"
+
+# PROP BASE Use_MFC 0
+# PROP BASE Use_Debug_Libraries 1
+# PROP BASE Output_Dir "vc_mswunivudll"
+# PROP BASE Intermediate_Dir "vc_mswunivudll\test_gui"
+# PROP BASE Target_Dir ""
+# PROP Use_MFC 0
+# PROP Use_Debug_Libraries 1
+# PROP Output_Dir "vc_mswunivudll"
+# PROP Intermediate_Dir "vc_mswunivudll\test_gui"
+# PROP Target_Dir ""
+# ADD BASE CPP /nologo /FD /MD /Zi /Fdvc_mswunivudll\test_gui.pdb /opt:ref /opt:icf /O2 /GR /EHsc /I ".\..\lib\vc_dll\mswunivu" /I ".\..\include" /W4 /I "." /I ".\..\samples" /Yu"testprec.h" /Fp"vc_mswunivudll\testprec_test_gui.pch" /D "WIN32" /D "__WXMSW__" /D "__WXUNIVERSAL__" /D "NDEBUG" /D "_UNICODE" /D "WXUSINGDLL" /D "NOPCH" /D "_CONSOLE" /c
+# ADD CPP /nologo /FD /MD /Zi /Fdvc_mswunivudll\test_gui.pdb /opt:ref /opt:icf /O2 /GR /EHsc /I ".\..\lib\vc_dll\mswunivu" /I ".\..\include" /W4 /I "." /I ".\..\samples" /Yu"testprec.h" /Fp"vc_mswunivudll\testprec_test_gui.pch" /D "WIN32" /D "__WXMSW__" /D "__WXUNIVERSAL__" /D "NDEBUG" /D "_UNICODE" /D "WXUSINGDLL" /D "NOPCH" /D "_CONSOLE" /c
+# ADD BASE RSC /l 0x409 /d "__WXMSW__" /d "__WXUNIVERSAL__" /d "NDEBUG" /d "_UNICODE" /i ".\..\lib\vc_dll\mswunivu" /i ".\..\include" /i "." /d "WXUSINGDLL" /i ".\..\samples" /d "NOPCH" /d _CONSOLE
+# ADD RSC /l 0x409 /d "__WXMSW__" /d "__WXUNIVERSAL__" /d "NDEBUG" /d "_UNICODE" /i ".\..\lib\vc_dll\mswunivu" /i ".\..\include" /i "." /d "WXUSINGDLL" /i ".\..\samples" /d "NOPCH" /d _CONSOLE
+BSC32=bscmake.exe
+# ADD BASE BSC32 /nologo
+# ADD BSC32 /nologo
+LINK32=link.exe
+# ADD BASE LINK32 wxmswuniv29u_richtext.lib wxmswuniv29u_media.lib wxmswuniv29u_xrc.lib wxbase29u_xml.lib wxmswuniv29u_adv.lib wxmswuniv29u_html.lib wxmswuniv29u_core.lib wxbase29u_net.lib wxbase29u.lib wxtiff.lib wxjpeg.lib wxpng.lib wxzlib.lib wxregexu.lib wxexpat.lib kernel32.lib user32.lib gdi32.lib comdlg32.lib winspool.lib winmm.lib shell32.lib comctl32.lib ole32.lib oleaut32.lib uuid.lib rpcrt4.lib advapi32.lib wsock32.lib wininet.lib /nologo /machine:i386 /out:"vc_mswunivudll\test_gui.exe" /debug /pdb:"vc_mswunivudll\test_gui.pdb" /libpath:".\..\lib\vc_dll" /subsystem:console
+# ADD LINK32 wxmswuniv29u_richtext.lib wxmswuniv29u_media.lib wxmswuniv29u_xrc.lib wxbase29u_xml.lib wxmswuniv29u_adv.lib wxmswuniv29u_html.lib wxmswuniv29u_core.lib wxbase29u_net.lib wxbase29u.lib wxtiff.lib wxjpeg.lib wxpng.lib wxzlib.lib wxregexu.lib wxexpat.lib kernel32.lib user32.lib gdi32.lib comdlg32.lib winspool.lib winmm.lib shell32.lib comctl32.lib ole32.lib oleaut32.lib uuid.lib rpcrt4.lib advapi32.lib wsock32.lib wininet.lib /nologo /machine:i386 /out:"vc_mswunivudll\test_gui.exe" /debug /pdb:"vc_mswunivudll\test_gui.pdb" /libpath:".\..\lib\vc_dll" /subsystem:console
+
+!ELSEIF  "$(CFG)" == "test_gui - Win32 DLL Universal Debug"
+
+# PROP BASE Use_MFC 0
+# PROP BASE Use_Debug_Libraries 1
+# PROP BASE Output_Dir "vc_mswunivuddll"
+# PROP BASE Intermediate_Dir "vc_mswunivuddll\test_gui"
+# PROP BASE Target_Dir ""
+# PROP Use_MFC 0
+# PROP Use_Debug_Libraries 1
+# PROP Output_Dir "vc_mswunivuddll"
+# PROP Intermediate_Dir "vc_mswunivuddll\test_gui"
+# PROP Target_Dir ""
+# ADD BASE CPP /nologo /FD /MDd /Zi /Fdvc_mswunivuddll\test_gui.pdb /Od /Gm /GR /EHsc /I ".\..\lib\vc_dll\mswunivud" /I ".\..\include" /W4 /I "." /I ".\..\samples" /Yu"testprec.h" /Fp"vc_mswunivuddll\testprec_test_gui.pch" /D "WIN32" /D "_DEBUG" /D "__WXMSW__" /D "__WXUNIVERSAL__" /D "_UNICODE" /D "WXUSINGDLL" /D "NOPCH" /D "_CONSOLE" /c
+# ADD CPP /nologo /FD /MDd /Zi /Fdvc_mswunivuddll\test_gui.pdb /Od /Gm /GR /EHsc /I ".\..\lib\vc_dll\mswunivud" /I ".\..\include" /W4 /I "." /I ".\..\samples" /Yu"testprec.h" /Fp"vc_mswunivuddll\testprec_test_gui.pch" /D "WIN32" /D "_DEBUG" /D "__WXMSW__" /D "__WXUNIVERSAL__" /D "_UNICODE" /D "WXUSINGDLL" /D "NOPCH" /D "_CONSOLE" /c
+# ADD BASE RSC /l 0x409 /d "_DEBUG" /d "__WXMSW__" /d "__WXUNIVERSAL__" /d "_UNICODE" /i ".\..\lib\vc_dll\mswunivud" /i ".\..\include" /i "." /d "WXUSINGDLL" /i ".\..\samples" /d "NOPCH" /d _CONSOLE
+# ADD RSC /l 0x409 /d "_DEBUG" /d "__WXMSW__" /d "__WXUNIVERSAL__" /d "_UNICODE" /i ".\..\lib\vc_dll\mswunivud" /i ".\..\include" /i "." /d "WXUSINGDLL" /i ".\..\samples" /d "NOPCH" /d _CONSOLE
+BSC32=bscmake.exe
+# ADD BASE BSC32 /nologo
+# ADD BSC32 /nologo
+LINK32=link.exe
+# ADD BASE LINK32 wxmswuniv29ud_richtext.lib wxmswuniv29ud_media.lib wxmswuniv29ud_xrc.lib wxbase29ud_xml.lib wxmswuniv29ud_adv.lib wxmswuniv29ud_html.lib wxmswuniv29ud_core.lib wxbase29ud_net.lib wxbase29ud.lib wxtiffd.lib wxjpegd.lib wxpngd.lib wxzlibd.lib wxregexud.lib wxexpatd.lib kernel32.lib user32.lib gdi32.lib comdlg32.lib winspool.lib winmm.lib shell32.lib comctl32.lib ole32.lib oleaut32.lib uuid.lib rpcrt4.lib advapi32.lib wsock32.lib wininet.lib /nologo /machine:i386 /out:"vc_mswunivuddll\test_gui.exe" /debug /pdb:"vc_mswunivuddll\test_gui.pdb" /libpath:".\..\lib\vc_dll" /subsystem:console
+# ADD LINK32 wxmswuniv29ud_richtext.lib wxmswuniv29ud_media.lib wxmswuniv29ud_xrc.lib wxbase29ud_xml.lib wxmswuniv29ud_adv.lib wxmswuniv29ud_html.lib wxmswuniv29ud_core.lib wxbase29ud_net.lib wxbase29ud.lib wxtiffd.lib wxjpegd.lib wxpngd.lib wxzlibd.lib wxregexud.lib wxexpatd.lib kernel32.lib user32.lib gdi32.lib comdlg32.lib winspool.lib winmm.lib shell32.lib comctl32.lib ole32.lib oleaut32.lib uuid.lib rpcrt4.lib advapi32.lib wsock32.lib wininet.lib /nologo /machine:i386 /out:"vc_mswunivuddll\test_gui.exe" /debug /pdb:"vc_mswunivuddll\test_gui.pdb" /libpath:".\..\lib\vc_dll" /subsystem:console
+
+!ELSEIF  "$(CFG)" == "test_gui - Win32 DLL Release"
+
+# PROP BASE Use_MFC 0
+# PROP BASE Use_Debug_Libraries 1
+# PROP BASE Output_Dir "vc_mswudll"
+# PROP BASE Intermediate_Dir "vc_mswudll\test_gui"
+# PROP BASE Target_Dir ""
+# PROP Use_MFC 0
+# PROP Use_Debug_Libraries 1
+# PROP Output_Dir "vc_mswudll"
+# PROP Intermediate_Dir "vc_mswudll\test_gui"
+# PROP Target_Dir ""
+# ADD BASE CPP /nologo /FD /MD /Zi /Fdvc_mswudll\test_gui.pdb /opt:ref /opt:icf /O2 /GR /EHsc /I ".\..\lib\vc_dll\mswu" /I ".\..\include" /W4 /I "." /I ".\..\samples" /Yu"testprec.h" /Fp"vc_mswudll\testprec_test_gui.pch" /D "WIN32" /D "__WXMSW__" /D "NDEBUG" /D "_UNICODE" /D "WXUSINGDLL" /D "NOPCH" /D "_CONSOLE" /c
+# ADD CPP /nologo /FD /MD /Zi /Fdvc_mswudll\test_gui.pdb /opt:ref /opt:icf /O2 /GR /EHsc /I ".\..\lib\vc_dll\mswu" /I ".\..\include" /W4 /I "." /I ".\..\samples" /Yu"testprec.h" /Fp"vc_mswudll\testprec_test_gui.pch" /D "WIN32" /D "__WXMSW__" /D "NDEBUG" /D "_UNICODE" /D "WXUSINGDLL" /D "NOPCH" /D "_CONSOLE" /c
+# ADD BASE RSC /l 0x409 /d "__WXMSW__" /d "NDEBUG" /d "_UNICODE" /i ".\..\lib\vc_dll\mswu" /i ".\..\include" /i "." /d "WXUSINGDLL" /i ".\..\samples" /d "NOPCH" /d _CONSOLE
+# ADD RSC /l 0x409 /d "__WXMSW__" /d "NDEBUG" /d "_UNICODE" /i ".\..\lib\vc_dll\mswu" /i ".\..\include" /i "." /d "WXUSINGDLL" /i ".\..\samples" /d "NOPCH" /d _CONSOLE
+BSC32=bscmake.exe
+# ADD BASE BSC32 /nologo
+# ADD BSC32 /nologo
+LINK32=link.exe
+# ADD BASE LINK32 wxmsw29u_richtext.lib wxmsw29u_media.lib wxmsw29u_xrc.lib wxbase29u_xml.lib wxmsw29u_adv.lib wxmsw29u_html.lib wxmsw29u_core.lib wxbase29u_net.lib wxbase29u.lib wxtiff.lib wxjpeg.lib wxpng.lib wxzlib.lib wxregexu.lib wxexpat.lib kernel32.lib user32.lib gdi32.lib comdlg32.lib winspool.lib winmm.lib shell32.lib comctl32.lib ole32.lib oleaut32.lib uuid.lib rpcrt4.lib advapi32.lib wsock32.lib wininet.lib /nologo /machine:i386 /out:"vc_mswudll\test_gui.exe" /debug /pdb:"vc_mswudll\test_gui.pdb" /libpath:".\..\lib\vc_dll" /subsystem:console
+# ADD LINK32 wxmsw29u_richtext.lib wxmsw29u_media.lib wxmsw29u_xrc.lib wxbase29u_xml.lib wxmsw29u_adv.lib wxmsw29u_html.lib wxmsw29u_core.lib wxbase29u_net.lib wxbase29u.lib wxtiff.lib wxjpeg.lib wxpng.lib wxzlib.lib wxregexu.lib wxexpat.lib kernel32.lib user32.lib gdi32.lib comdlg32.lib winspool.lib winmm.lib shell32.lib comctl32.lib ole32.lib oleaut32.lib uuid.lib rpcrt4.lib advapi32.lib wsock32.lib wininet.lib /nologo /machine:i386 /out:"vc_mswudll\test_gui.exe" /debug /pdb:"vc_mswudll\test_gui.pdb" /libpath:".\..\lib\vc_dll" /subsystem:console
+
+!ELSEIF  "$(CFG)" == "test_gui - Win32 DLL Debug"
+
+# PROP BASE Use_MFC 0
+# PROP BASE Use_Debug_Libraries 1
+# PROP BASE Output_Dir "vc_mswuddll"
+# PROP BASE Intermediate_Dir "vc_mswuddll\test_gui"
+# PROP BASE Target_Dir ""
+# PROP Use_MFC 0
+# PROP Use_Debug_Libraries 1
+# PROP Output_Dir "vc_mswuddll"
+# PROP Intermediate_Dir "vc_mswuddll\test_gui"
+# PROP Target_Dir ""
+# ADD BASE CPP /nologo /FD /MDd /Zi /Fdvc_mswuddll\test_gui.pdb /Od /Gm /GR /EHsc /I ".\..\lib\vc_dll\mswud" /I ".\..\include" /W4 /I "." /I ".\..\samples" /Yu"testprec.h" /Fp"vc_mswuddll\testprec_test_gui.pch" /D "WIN32" /D "_DEBUG" /D "__WXMSW__" /D "_UNICODE" /D "WXUSINGDLL" /D "NOPCH" /D "_CONSOLE" /c
+# ADD CPP /nologo /FD /MDd /Zi /Fdvc_mswuddll\test_gui.pdb /Od /Gm /GR /EHsc /I ".\..\lib\vc_dll\mswud" /I ".\..\include" /W4 /I "." /I ".\..\samples" /Yu"testprec.h" /Fp"vc_mswuddll\testprec_test_gui.pch" /D "WIN32" /D "_DEBUG" /D "__WXMSW__" /D "_UNICODE" /D "WXUSINGDLL" /D "NOPCH" /D "_CONSOLE" /c
+# ADD BASE RSC /l 0x409 /d "_DEBUG" /d "__WXMSW__" /d "_UNICODE" /i ".\..\lib\vc_dll\mswud" /i ".\..\include" /i "." /d "WXUSINGDLL" /i ".\..\samples" /d "NOPCH" /d _CONSOLE
+# ADD RSC /l 0x409 /d "_DEBUG" /d "__WXMSW__" /d "_UNICODE" /i ".\..\lib\vc_dll\mswud" /i ".\..\include" /i "." /d "WXUSINGDLL" /i ".\..\samples" /d "NOPCH" /d _CONSOLE
+BSC32=bscmake.exe
+# ADD BASE BSC32 /nologo
+# ADD BSC32 /nologo
+LINK32=link.exe
+# ADD BASE LINK32 wxmsw29ud_richtext.lib wxmsw29ud_media.lib wxmsw29ud_xrc.lib wxbase29ud_xml.lib wxmsw29ud_adv.lib wxmsw29ud_html.lib wxmsw29ud_core.lib wxbase29ud_net.lib wxbase29ud.lib wxtiffd.lib wxjpegd.lib wxpngd.lib wxzlibd.lib wxregexud.lib wxexpatd.lib kernel32.lib user32.lib gdi32.lib comdlg32.lib winspool.lib winmm.lib shell32.lib comctl32.lib ole32.lib oleaut32.lib uuid.lib rpcrt4.lib advapi32.lib wsock32.lib wininet.lib /nologo /machine:i386 /out:"vc_mswuddll\test_gui.exe" /debug /pdb:"vc_mswuddll\test_gui.pdb" /libpath:".\..\lib\vc_dll" /subsystem:console
+# ADD LINK32 wxmsw29ud_richtext.lib wxmsw29ud_media.lib wxmsw29ud_xrc.lib wxbase29ud_xml.lib wxmsw29ud_adv.lib wxmsw29ud_html.lib wxmsw29ud_core.lib wxbase29ud_net.lib wxbase29ud.lib wxtiffd.lib wxjpegd.lib wxpngd.lib wxzlibd.lib wxregexud.lib wxexpatd.lib kernel32.lib user32.lib gdi32.lib comdlg32.lib winspool.lib winmm.lib shell32.lib comctl32.lib ole32.lib oleaut32.lib uuid.lib rpcrt4.lib advapi32.lib wsock32.lib wininet.lib /nologo /machine:i386 /out:"vc_mswuddll\test_gui.exe" /debug /pdb:"vc_mswuddll\test_gui.pdb" /libpath:".\..\lib\vc_dll" /subsystem:console
+
+!ELSEIF  "$(CFG)" == "test_gui - Win32 Universal Release"
+
+# PROP BASE Use_MFC 0
+# PROP BASE Use_Debug_Libraries 1
+# PROP BASE Output_Dir "vc_mswunivu"
+# PROP BASE Intermediate_Dir "vc_mswunivu\test_gui"
+# PROP BASE Target_Dir ""
+# PROP Use_MFC 0
+# PROP Use_Debug_Libraries 1
+# PROP Output_Dir "vc_mswunivu"
+# PROP Intermediate_Dir "vc_mswunivu\test_gui"
+# PROP Target_Dir ""
+# ADD BASE CPP /nologo /FD /MD /Zi /Fdvc_mswunivu\test_gui.pdb /opt:ref /opt:icf /O2 /GR /EHsc /I ".\..\lib\vc_lib\mswunivu" /I ".\..\include" /W4 /I "." /I ".\..\samples" /Yu"testprec.h" /Fp"vc_mswunivu\testprec_test_gui.pch" /D "WIN32" /D "__WXMSW__" /D "__WXUNIVERSAL__" /D "NDEBUG" /D "_UNICODE" /D "NOPCH" /D "_CONSOLE" /c
+# ADD CPP /nologo /FD /MD /Zi /Fdvc_mswunivu\test_gui.pdb /opt:ref /opt:icf /O2 /GR /EHsc /I ".\..\lib\vc_lib\mswunivu" /I ".\..\include" /W4 /I "." /I ".\..\samples" /Yu"testprec.h" /Fp"vc_mswunivu\testprec_test_gui.pch" /D "WIN32" /D "__WXMSW__" /D "__WXUNIVERSAL__" /D "NDEBUG" /D "_UNICODE" /D "NOPCH" /D "_CONSOLE" /c
+# ADD BASE RSC /l 0x409 /d "__WXMSW__" /d "__WXUNIVERSAL__" /d "NDEBUG" /d "_UNICODE" /i ".\..\lib\vc_lib\mswunivu" /i ".\..\include" /i "." /i ".\..\samples" /d "NOPCH" /d _CONSOLE
+# ADD RSC /l 0x409 /d "__WXMSW__" /d "__WXUNIVERSAL__" /d "NDEBUG" /d "_UNICODE" /i ".\..\lib\vc_lib\mswunivu" /i ".\..\include" /i "." /i ".\..\samples" /d "NOPCH" /d _CONSOLE
+BSC32=bscmake.exe
+# ADD BASE BSC32 /nologo
+# ADD BSC32 /nologo
+LINK32=link.exe
+# ADD BASE LINK32 wxmswuniv29u_richtext.lib wxmswuniv29u_media.lib wxmswuniv29u_xrc.lib wxbase29u_xml.lib wxmswuniv29u_adv.lib wxmswuniv29u_html.lib wxmswuniv29u_core.lib wxbase29u_net.lib wxbase29u.lib wxtiff.lib wxjpeg.lib wxpng.lib wxzlib.lib wxregexu.lib wxexpat.lib kernel32.lib user32.lib gdi32.lib comdlg32.lib winspool.lib winmm.lib shell32.lib comctl32.lib ole32.lib oleaut32.lib uuid.lib rpcrt4.lib advapi32.lib wsock32.lib wininet.lib /nologo /machine:i386 /out:"vc_mswunivu\test_gui.exe" /debug /pdb:"vc_mswunivu\test_gui.pdb" /libpath:".\..\lib\vc_lib" /subsystem:console
+# ADD LINK32 wxmswuniv29u_richtext.lib wxmswuniv29u_media.lib wxmswuniv29u_xrc.lib wxbase29u_xml.lib wxmswuniv29u_adv.lib wxmswuniv29u_html.lib wxmswuniv29u_core.lib wxbase29u_net.lib wxbase29u.lib wxtiff.lib wxjpeg.lib wxpng.lib wxzlib.lib wxregexu.lib wxexpat.lib kernel32.lib user32.lib gdi32.lib comdlg32.lib winspool.lib winmm.lib shell32.lib comctl32.lib ole32.lib oleaut32.lib uuid.lib rpcrt4.lib advapi32.lib wsock32.lib wininet.lib /nologo /machine:i386 /out:"vc_mswunivu\test_gui.exe" /debug /pdb:"vc_mswunivu\test_gui.pdb" /libpath:".\..\lib\vc_lib" /subsystem:console
+
+!ELSEIF  "$(CFG)" == "test_gui - Win32 Universal Debug"
+
+# PROP BASE Use_MFC 0
+# PROP BASE Use_Debug_Libraries 1
+# PROP BASE Output_Dir "vc_mswunivud"
+# PROP BASE Intermediate_Dir "vc_mswunivud\test_gui"
+# PROP BASE Target_Dir ""
+# PROP Use_MFC 0
+# PROP Use_Debug_Libraries 1
+# PROP Output_Dir "vc_mswunivud"
+# PROP Intermediate_Dir "vc_mswunivud\test_gui"
+# PROP Target_Dir ""
+# ADD BASE CPP /nologo /FD /MDd /Zi /Fdvc_mswunivud\test_gui.pdb /Od /Gm /GR /EHsc /I ".\..\lib\vc_lib\mswunivud" /I ".\..\include" /W4 /I "." /I ".\..\samples" /Yu"testprec.h" /Fp"vc_mswunivud\testprec_test_gui.pch" /D "WIN32" /D "_DEBUG" /D "__WXMSW__" /D "__WXUNIVERSAL__" /D "_UNICODE" /D "NOPCH" /D "_CONSOLE" /c
+# ADD CPP /nologo /FD /MDd /Zi /Fdvc_mswunivud\test_gui.pdb /Od /Gm /GR /EHsc /I ".\..\lib\vc_lib\mswunivud" /I ".\..\include" /W4 /I "." /I ".\..\samples" /Yu"testprec.h" /Fp"vc_mswunivud\testprec_test_gui.pch" /D "WIN32" /D "_DEBUG" /D "__WXMSW__" /D "__WXUNIVERSAL__" /D "_UNICODE" /D "NOPCH" /D "_CONSOLE" /c
+# ADD BASE RSC /l 0x409 /d "_DEBUG" /d "__WXMSW__" /d "__WXUNIVERSAL__" /d "_UNICODE" /i ".\..\lib\vc_lib\mswunivud" /i ".\..\include" /i "." /i ".\..\samples" /d "NOPCH" /d _CONSOLE
+# ADD RSC /l 0x409 /d "_DEBUG" /d "__WXMSW__" /d "__WXUNIVERSAL__" /d "_UNICODE" /i ".\..\lib\vc_lib\mswunivud" /i ".\..\include" /i "." /i ".\..\samples" /d "NOPCH" /d _CONSOLE
+BSC32=bscmake.exe
+# ADD BASE BSC32 /nologo
+# ADD BSC32 /nologo
+LINK32=link.exe
+# ADD BASE LINK32 wxmswuniv29ud_richtext.lib wxmswuniv29ud_media.lib wxmswuniv29ud_xrc.lib wxbase29ud_xml.lib wxmswuniv29ud_adv.lib wxmswuniv29ud_html.lib wxmswuniv29ud_core.lib wxbase29ud_net.lib wxbase29ud.lib wxtiffd.lib wxjpegd.lib wxpngd.lib wxzlibd.lib wxregexud.lib wxexpatd.lib kernel32.lib user32.lib gdi32.lib comdlg32.lib winspool.lib winmm.lib shell32.lib comctl32.lib ole32.lib oleaut32.lib uuid.lib rpcrt4.lib advapi32.lib wsock32.lib wininet.lib /nologo /machine:i386 /out:"vc_mswunivud\test_gui.exe" /debug /pdb:"vc_mswunivud\test_gui.pdb" /libpath:".\..\lib\vc_lib" /subsystem:console
+# ADD LINK32 wxmswuniv29ud_richtext.lib wxmswuniv29ud_media.lib wxmswuniv29ud_xrc.lib wxbase29ud_xml.lib wxmswuniv29ud_adv.lib wxmswuniv29ud_html.lib wxmswuniv29ud_core.lib wxbase29ud_net.lib wxbase29ud.lib wxtiffd.lib wxjpegd.lib wxpngd.lib wxzlibd.lib wxregexud.lib wxexpatd.lib kernel32.lib user32.lib gdi32.lib comdlg32.lib winspool.lib winmm.lib shell32.lib comctl32.lib ole32.lib oleaut32.lib uuid.lib rpcrt4.lib advapi32.lib wsock32.lib wininet.lib /nologo /machine:i386 /out:"vc_mswunivud\test_gui.exe" /debug /pdb:"vc_mswunivud\test_gui.pdb" /libpath:".\..\lib\vc_lib" /subsystem:console
+
+!ELSEIF  "$(CFG)" == "test_gui - Win32 Release"
+
+# PROP BASE Use_MFC 0
+# PROP BASE Use_Debug_Libraries 1
+# PROP BASE Output_Dir "vc_mswu"
+# PROP BASE Intermediate_Dir "vc_mswu\test_gui"
+# PROP BASE Target_Dir ""
+# PROP Use_MFC 0
+# PROP Use_Debug_Libraries 1
+# PROP Output_Dir "vc_mswu"
+# PROP Intermediate_Dir "vc_mswu\test_gui"
+# PROP Target_Dir ""
+# ADD BASE CPP /nologo /FD /MD /Zi /Fdvc_mswu\test_gui.pdb /opt:ref /opt:icf /O2 /GR /EHsc /I ".\..\lib\vc_lib\mswu" /I ".\..\include" /W4 /I "." /I ".\..\samples" /Yu"testprec.h" /Fp"vc_mswu\testprec_test_gui.pch" /D "WIN32" /D "__WXMSW__" /D "NDEBUG" /D "_UNICODE" /D "NOPCH" /D "_CONSOLE" /c
+# ADD CPP /nologo /FD /MD /Zi /Fdvc_mswu\test_gui.pdb /opt:ref /opt:icf /O2 /GR /EHsc /I ".\..\lib\vc_lib\mswu" /I ".\..\include" /W4 /I "." /I ".\..\samples" /Yu"testprec.h" /Fp"vc_mswu\testprec_test_gui.pch" /D "WIN32" /D "__WXMSW__" /D "NDEBUG" /D "_UNICODE" /D "NOPCH" /D "_CONSOLE" /c
+# ADD BASE RSC /l 0x409 /d "__WXMSW__" /d "NDEBUG" /d "_UNICODE" /i ".\..\lib\vc_lib\mswu" /i ".\..\include" /i "." /i ".\..\samples" /d "NOPCH" /d _CONSOLE
+# ADD RSC /l 0x409 /d "__WXMSW__" /d "NDEBUG" /d "_UNICODE" /i ".\..\lib\vc_lib\mswu" /i ".\..\include" /i "." /i ".\..\samples" /d "NOPCH" /d _CONSOLE
+BSC32=bscmake.exe
+# ADD BASE BSC32 /nologo
+# ADD BSC32 /nologo
+LINK32=link.exe
+# ADD BASE LINK32 wxmsw29u_richtext.lib wxmsw29u_media.lib wxmsw29u_xrc.lib wxbase29u_xml.lib wxmsw29u_adv.lib wxmsw29u_html.lib wxmsw29u_core.lib wxbase29u_net.lib wxbase29u.lib wxtiff.lib wxjpeg.lib wxpng.lib wxzlib.lib wxregexu.lib wxexpat.lib kernel32.lib user32.lib gdi32.lib comdlg32.lib winspool.lib winmm.lib shell32.lib comctl32.lib ole32.lib oleaut32.lib uuid.lib rpcrt4.lib advapi32.lib wsock32.lib wininet.lib /nologo /machine:i386 /out:"vc_mswu\test_gui.exe" /debug /pdb:"vc_mswu\test_gui.pdb" /libpath:".\..\lib\vc_lib" /subsystem:console
+# ADD LINK32 wxmsw29u_richtext.lib wxmsw29u_media.lib wxmsw29u_xrc.lib wxbase29u_xml.lib wxmsw29u_adv.lib wxmsw29u_html.lib wxmsw29u_core.lib wxbase29u_net.lib wxbase29u.lib wxtiff.lib wxjpeg.lib wxpng.lib wxzlib.lib wxregexu.lib wxexpat.lib kernel32.lib user32.lib gdi32.lib comdlg32.lib winspool.lib winmm.lib shell32.lib comctl32.lib ole32.lib oleaut32.lib uuid.lib rpcrt4.lib advapi32.lib wsock32.lib wininet.lib /nologo /machine:i386 /out:"vc_mswu\test_gui.exe" /debug /pdb:"vc_mswu\test_gui.pdb" /libpath:".\..\lib\vc_lib" /subsystem:console
+
+!ELSEIF  "$(CFG)" == "test_gui - Win32 Debug"
+
+# PROP BASE Use_MFC 0
+# PROP BASE Use_Debug_Libraries 1
+# PROP BASE Output_Dir "vc_mswud"
+# PROP BASE Intermediate_Dir "vc_mswud\test_gui"
+# PROP BASE Target_Dir ""
+# PROP Use_MFC 0
+# PROP Use_Debug_Libraries 1
+# PROP Output_Dir "vc_mswud"
+# PROP Intermediate_Dir "vc_mswud\test_gui"
+# PROP Target_Dir ""
+# ADD BASE CPP /nologo /FD /MDd /Zi /Fdvc_mswud\test_gui.pdb /Od /Gm /GR /EHsc /I ".\..\lib\vc_lib\mswud" /I ".\..\include" /W4 /I "." /I ".\..\samples" /Yu"testprec.h" /Fp"vc_mswud\testprec_test_gui.pch" /D "WIN32" /D "_DEBUG" /D "__WXMSW__" /D "_UNICODE" /D "NOPCH" /D "_CONSOLE" /c
+# ADD CPP /nologo /FD /MDd /Zi /Fdvc_mswud\test_gui.pdb /Od /Gm /GR /EHsc /I ".\..\lib\vc_lib\mswud" /I ".\..\include" /W4 /I "." /I ".\..\samples" /Yu"testprec.h" /Fp"vc_mswud\testprec_test_gui.pch" /D "WIN32" /D "_DEBUG" /D "__WXMSW__" /D "_UNICODE" /D "NOPCH" /D "_CONSOLE" /c
+# ADD BASE RSC /l 0x409 /d "_DEBUG" /d "__WXMSW__" /d "_UNICODE" /i ".\..\lib\vc_lib\mswud" /i ".\..\include" /i "." /i ".\..\samples" /d "NOPCH" /d _CONSOLE
+# ADD RSC /l 0x409 /d "_DEBUG" /d "__WXMSW__" /d "_UNICODE" /i ".\..\lib\vc_lib\mswud" /i ".\..\include" /i "." /i ".\..\samples" /d "NOPCH" /d _CONSOLE
+BSC32=bscmake.exe
+# ADD BASE BSC32 /nologo
+# ADD BSC32 /nologo
+LINK32=link.exe
+# ADD BASE LINK32 wxmsw29ud_richtext.lib wxmsw29ud_media.lib wxmsw29ud_xrc.lib wxbase29ud_xml.lib wxmsw29ud_adv.lib wxmsw29ud_html.lib wxmsw29ud_core.lib wxbase29ud_net.lib wxbase29ud.lib wxtiffd.lib wxjpegd.lib wxpngd.lib wxzlibd.lib wxregexud.lib wxexpatd.lib kernel32.lib user32.lib gdi32.lib comdlg32.lib winspool.lib winmm.lib shell32.lib comctl32.lib ole32.lib oleaut32.lib uuid.lib rpcrt4.lib advapi32.lib wsock32.lib wininet.lib /nologo /machine:i386 /out:"vc_mswud\test_gui.exe" /debug /pdb:"vc_mswud\test_gui.pdb" /libpath:".\..\lib\vc_lib" /subsystem:console
+# ADD LINK32 wxmsw29ud_richtext.lib wxmsw29ud_media.lib wxmsw29ud_xrc.lib wxbase29ud_xml.lib wxmsw29ud_adv.lib wxmsw29ud_html.lib wxmsw29ud_core.lib wxbase29ud_net.lib wxbase29ud.lib wxtiffd.lib wxjpegd.lib wxpngd.lib wxzlibd.lib wxregexud.lib wxexpatd.lib kernel32.lib user32.lib gdi32.lib comdlg32.lib winspool.lib winmm.lib shell32.lib comctl32.lib ole32.lib oleaut32.lib uuid.lib rpcrt4.lib advapi32.lib wsock32.lib wininet.lib /nologo /machine:i386 /out:"vc_mswud\test_gui.exe" /debug /pdb:"vc_mswud\test_gui.pdb" /libpath:".\..\lib\vc_lib" /subsystem:console
+
+!ENDIF
+
+# Begin Target
+
+# Name "test_gui - Win32 DLL Universal Release"
+# Name "test_gui - Win32 DLL Universal Debug"
+# Name "test_gui - Win32 DLL Release"
+# Name "test_gui - Win32 DLL Debug"
+# Name "test_gui - Win32 Universal Release"
+# Name "test_gui - Win32 Universal Debug"
+# Name "test_gui - Win32 Release"
+# Name "test_gui - Win32 Debug"
+# Begin Group "Source Files"
+
+# PROP Default_Filter ""
+# Begin Source File
+
+SOURCE=.\asserthelper.cpp
+# End Source File
+# Begin Source File
+
+SOURCE=.\graphics\bitmap.cpp
+# End Source File
+# Begin Source File
+
+SOURCE=.\controls\bitmapcomboboxtest.cpp
+# End Source File
+# Begin Source File
+
+SOURCE=.\controls\bitmaptogglebuttontest.cpp
+# End Source File
+# Begin Source File
+
+SOURCE=.\controls\bookctrlbasetest.cpp
+# End Source File
+# Begin Source File
+
+SOURCE=.\sizers\boxsizer.cpp
+# End Source File
+# Begin Source File
+
+SOURCE=.\controls\buttontest.cpp
+# End Source File
+# Begin Source File
+
+SOURCE=.\controls\checkboxtest.cpp
+# End Source File
+# Begin Source File
+
+SOURCE=.\controls\checklistboxtest.cpp
+# End Source File
+# Begin Source File
+
+SOURCE=.\controls\choicebooktest.cpp
+# End Source File
+# Begin Source File
+
+SOURCE=.\controls\choicetest.cpp
+# End Source File
+# Begin Source File
+
+SOURCE=.\window\clientsize.cpp
+# End Source File
+# Begin Source File
+
+SOURCE=.\events\clone.cpp
+# End Source File
+# Begin Source File
+
+SOURCE=.\graphics\colour.cpp
+# End Source File
+# Begin Source File
+
+SOURCE=.\controls\comboboxtest.cpp
+# End Source File
+# Begin Source File
+
+SOURCE=.\config\config.cpp
+# End Source File
+# Begin Source File
+
+SOURCE=.\dummy.cpp
+# ADD BASE CPP /Yc"testprec.h"
+# ADD CPP /Yc"testprec.h"
+# End Source File
+# Begin Source File
+
+SOURCE=.\graphics\ellipsization.cpp
+# End Source File
+# Begin Source File
+
+SOURCE=.\font\fonttest.cpp
+# End Source File
+# Begin Source File
+
+SOURCE=.\controls\frametest.cpp
+# End Source File
+# Begin Source File
+
+SOURCE=.\misc\garbage.cpp
+# End Source File
+# Begin Source File
+
+SOURCE=.\controls\gaugetest.cpp
+# End Source File
+# Begin Source File
+
+SOURCE=.\controls\gridtest.cpp
+# End Source File
+# Begin Source File
+
+SOURCE=.\misc\guifuncs.cpp
+# End Source File
+# Begin Source File
+
+SOURCE=.\controls\headerctrltest.cpp
+# End Source File
+# Begin Source File
+
+SOURCE=.\html\htmlwindow.cpp
+# End Source File
+# Begin Source File
+
+SOURCE=.\controls\hyperlinkctrltest.cpp
+# End Source File
+# Begin Source File
+
+SOURCE=.\image\image.cpp
+# End Source File
+# Begin Source File
+
+SOURCE=.\controls\itemcontainertest.cpp
+# End Source File
+# Begin Source File
+
+SOURCE=.\events\keyboard.cpp
+# End Source File
+# Begin Source File
+
+SOURCE=.\controls\label.cpp
+# End Source File
+# Begin Source File
+
+SOURCE=.\controls\listbasetest.cpp
+# End Source File
+# Begin Source File
+
+SOURCE=.\controls\listbooktest.cpp
+# End Source File
+# Begin Source File
+
+SOURCE=.\controls\listboxtest.cpp
+# End Source File
+# Begin Source File
+
+SOURCE=.\controls\listctrltest.cpp
+# End Source File
+# Begin Source File
+
+SOURCE=.\controls\listviewtest.cpp
+# End Source File
+# Begin Source File
+
+SOURCE=.\graphics\measuring.cpp
+# End Source File
+# Begin Source File
+
+SOURCE=.\controls\notebooktest.cpp
+# End Source File
+# Begin Source File
+
+SOURCE=.\controls\pickerbasetest.cpp
+# End Source File
+# Begin Source File
+
+SOURCE=.\controls\pickertest.cpp
+# End Source File
+# Begin Source File
+
+SOURCE=.\geometry\point.cpp
+# End Source File
+# Begin Source File
+
+SOURCE=.\events\propagation.cpp
+# End Source File
+# Begin Source File
+
+SOURCE=.\controls\radioboxtest.cpp
+# End Source File
+# Begin Source File
+
+SOURCE=.\controls\radiobuttontest.cpp
+# End Source File
+# Begin Source File
+
+SOURCE=.\image\rawbmp.cpp
+# End Source File
+# Begin Source File
+
+SOURCE=.\controls\rearrangelisttest.cpp
+# End Source File
+# Begin Source File
+
+SOURCE=.\geometry\rect.cpp
+# End Source File
+# Begin Source File
+
+SOURCE=.\controls\richtextctrltest.cpp
+# End Source File
+# Begin Source File
+
+SOURCE=.\..\samples\sample.rc
+# End Source File
+# Begin Source File
+
+SOURCE=.\misc\selstoretest.cpp
+# End Source File
+# Begin Source File
+
+SOURCE=.\window\setsize.cpp
+# End Source File
+# Begin Source File
+
+SOURCE=.\misc\settings.cpp
+# End Source File
+# Begin Source File
+
+SOURCE=.\geometry\size.cpp
+# End Source File
+# Begin Source File
+
+SOURCE=.\controls\slidertest.cpp
+# End Source File
+# Begin Source File
+
+SOURCE=.\net\socket.cpp
+# End Source File
+# Begin Source File
+
+SOURCE=.\controls\spinctrldbltest.cpp
+# End Source File
+# Begin Source File
+
+SOURCE=.\controls\spinctrltest.cpp
+# End Source File
+# Begin Source File
+
+SOURCE=.\test.cpp
+# End Source File
+# Begin Source File
+
+SOURCE=.\testableframe.cpp
+# End Source File
+# Begin Source File
+
+SOURCE=.\controls\textctrltest.cpp
+# End Source File
+# Begin Source File
+
+SOURCE=.\controls\textentrytest.cpp
+# End Source File
+# Begin Source File
+
+SOURCE=.\controls\togglebuttontest.cpp
+# End Source File
+# Begin Source File
+
+SOURCE=.\controls\toolbooktest.cpp
+# End Source File
+# Begin Source File
+
+SOURCE=.\controls\treebooktest.cpp
+# End Source File
+# Begin Source File
+
+SOURCE=.\controls\treectrltest.cpp
+# End Source File
+# Begin Source File
+
+SOURCE=.\controls\windowtest.cpp
+# End Source File
+# End Group
+# End Target
+# End Project
+