<<<<<<< HEAD
///////////////////////////////////////////////////////////////////////////////
// Name:        tests/controls/label.cpp
// Purpose:     wxControl and wxStaticText label tests
// Author:      Francesco Montorsi
// Created:     2010-3-21
// RCS-ID:      $Id$
// Copyright:   (c) 2010 Francesco Montorsi
///////////////////////////////////////////////////////////////////////////////

// ----------------------------------------------------------------------------
// headers
// ----------------------------------------------------------------------------

#include "testprec.h"

#ifdef __BORLANDC__
    #pragma hdrstop
#endif

#ifndef WX_PRECOMP
    #include "wx/app.h"
#endif // WX_PRECOMP

#include "wx/control.h"
#include "wx/stattext.h"
#include "wx/checkbox.h"

// ----------------------------------------------------------------------------
// test class
// ----------------------------------------------------------------------------

class LabelTestCase : public CppUnit::TestCase
{
public:
    LabelTestCase() { }

    virtual void setUp();
    virtual void tearDown();

private:
    CPPUNIT_TEST_SUITE( LabelTestCase );
        CPPUNIT_TEST( GetLabel );
        CPPUNIT_TEST( GetLabelText );
        CPPUNIT_TEST( Statics );
    CPPUNIT_TEST_SUITE_END();

    void GetLabel();
    void GetLabelText();
    void Statics();

    wxStaticText *m_st, *m_stWithMarkup;

    // we cannot test wxControl directly (it's abstract) so we rather test wxCheckBox
    wxCheckBox *m_cb;

    DECLARE_NO_COPY_CLASS(LabelTestCase)
};

// register in the unnamed registry so that these tests are run by default
CPPUNIT_TEST_SUITE_REGISTRATION( LabelTestCase );

// also include in it's own registry so that these tests can be run alone
CPPUNIT_TEST_SUITE_NAMED_REGISTRATION( LabelTestCase, "LabelTestCase" );

// ----------------------------------------------------------------------------
// test initialization
// ----------------------------------------------------------------------------

#define ORIGINAL_LABEL      "original label"

void LabelTestCase::setUp()
{
    m_st = new wxStaticText(wxTheApp->GetTopWindow(), wxID_ANY, ORIGINAL_LABEL);
    m_stWithMarkup = new wxStaticText(wxTheApp->GetTopWindow(), wxID_ANY, ORIGINAL_LABEL,
                                      wxDefaultPosition, wxDefaultSize, wxST_MARKUP);

    m_cb = new wxCheckBox(wxTheApp->GetTopWindow(), wxID_ANY, ORIGINAL_LABEL);

    CPPUNIT_ASSERT_EQUAL( ORIGINAL_LABEL, m_st->GetLabel() );
    CPPUNIT_ASSERT_EQUAL( ORIGINAL_LABEL, m_stWithMarkup->GetLabel() );
    CPPUNIT_ASSERT_EQUAL( ORIGINAL_LABEL, m_cb->GetLabel() );
}

void LabelTestCase::tearDown()
{
    wxDELETE(m_st);
    wxDELETE(m_stWithMarkup);
    wxDELETE(m_cb);
}

// ----------------------------------------------------------------------------
// the tests themselves
// ----------------------------------------------------------------------------

#define SET_LABEL(str)                              \
        m_st->SetLabel(str);                        \
        m_stWithMarkup->SetLabel(str);              \
        m_cb->SetLabel(str);

#define SET_LABEL_TEXT(str)                         \
        m_st->SetLabelText(str);                    \
        m_stWithMarkup->SetLabelText(str);          \
        m_cb->SetLabelText(str);

void LabelTestCase::GetLabel()
{
    const wxString testLabelArray[] = {
        "label without mnemonics and markup",
        "label with &mnemonic",
        "label with <span foreground='blue'>some</span> <b>markup</b>",
        "label with <span foreground='blue'>some</span> <b>markup</b> and &mnemonic",
    };

    // test calls to SetLabel() and then to GetLabel()

    for ( unsigned int s = 0; s < WXSIZEOF(testLabelArray); s++ )
    {
        SET_LABEL(testLabelArray[s]);

        // GetLabel() should always return the string passed to SetLabel()
        CPPUNIT_ASSERT_EQUAL( testLabelArray[s], m_st->GetLabel() );
        CPPUNIT_ASSERT_EQUAL( testLabelArray[s], m_stWithMarkup->GetLabel() );
        CPPUNIT_ASSERT_EQUAL( testLabelArray[s], m_cb->GetLabel() );
    }


    // test calls to SetLabelText() and then to GetLabel()

    const wxString& testLabel = "label without mnemonics and markup";
    SET_LABEL_TEXT(testLabel);
    CPPUNIT_ASSERT_EQUAL( testLabel, m_st->GetLabel() );
    CPPUNIT_ASSERT_EQUAL( testLabel, m_stWithMarkup->GetLabel() );
    CPPUNIT_ASSERT_EQUAL( testLabel, m_cb->GetLabel() );

    const wxString& testLabel2 = "label with &mnemonic";
    const wxString& testLabelText2 = "label with &&mnemonic";
    SET_LABEL_TEXT(testLabel2);
    CPPUNIT_ASSERT_EQUAL( testLabelText2, m_st->GetLabel() );
    CPPUNIT_ASSERT_EQUAL( "label with &amp;mnemonic", m_stWithMarkup->GetLabel() );
    CPPUNIT_ASSERT_EQUAL( testLabelText2, m_cb->GetLabel() );

    const wxString& testLabel3 = "label with <span foreground='blue'>some</span> <b>markup</b>";
    SET_LABEL_TEXT(testLabel3);
    CPPUNIT_ASSERT_EQUAL( testLabel3, m_st->GetLabel() );
    CPPUNIT_ASSERT_EQUAL( "label with &lt;span foreground=&apos;blue&apos;&gt;some&lt;/span&gt; &lt;b&gt;markup&lt;/b&gt;", m_stWithMarkup->GetLabel() );
    CPPUNIT_ASSERT_EQUAL( testLabel3, m_cb->GetLabel() );

    const wxString& testLabel4 = "label with <span foreground='blue'>some</span> <b>markup</b> and &mnemonic";
    const wxString& testLabelText4 = "label with <span foreground='blue'>some</span> <b>markup</b> and &&mnemonic";
    SET_LABEL_TEXT(testLabel4);
    CPPUNIT_ASSERT_EQUAL( testLabelText4, m_st->GetLabel() );
    CPPUNIT_ASSERT_EQUAL( "label with &lt;span foreground=&apos;blue&apos;&gt;some&lt;/span&gt; &lt;b&gt;markup&lt;/b&gt; and &amp;mnemonic", m_stWithMarkup->GetLabel() );
    CPPUNIT_ASSERT_EQUAL( testLabelText4, m_cb->GetLabel() );
}

void LabelTestCase::GetLabelText()
{
    // test calls to SetLabel() and then to GetLabelText()

    const wxString& testLabel = "label without mnemonics and markup";
    SET_LABEL(testLabel);
    CPPUNIT_ASSERT_EQUAL( testLabel, m_st->GetLabelText() );
    CPPUNIT_ASSERT_EQUAL( testLabel, m_stWithMarkup->GetLabelText() );
    CPPUNIT_ASSERT_EQUAL( testLabel, m_cb->GetLabelText() );

    const wxString& testLabel2 = "label with &mnemonic";
    const wxString& testLabelText2 = "label with mnemonic";
    SET_LABEL(testLabel2);
    CPPUNIT_ASSERT_EQUAL( testLabelText2, m_st->GetLabelText() );
    CPPUNIT_ASSERT_EQUAL( testLabelText2, m_stWithMarkup->GetLabelText() );
    CPPUNIT_ASSERT_EQUAL( testLabelText2, m_cb->GetLabelText() );

    const wxString& testLabel3 = "label with <span foreground='blue'>some</span> <b>markup</b>";
    SET_LABEL(testLabel3);
    CPPUNIT_ASSERT_EQUAL( testLabel3, m_st->GetLabelText() );
    CPPUNIT_ASSERT_EQUAL( "label with some markup", m_stWithMarkup->GetLabelText() );
    CPPUNIT_ASSERT_EQUAL( testLabel3, m_cb->GetLabelText() );

    const wxString& testLabel4 = "label with <span foreground='blue'>some</span> <b>markup</b> and &mnemonic";
    const wxString& testLabelText4 = "label with <span foreground='blue'>some</span> <b>markup</b> and mnemonic";
    SET_LABEL(testLabel4);
    CPPUNIT_ASSERT_EQUAL( testLabelText4, m_st->GetLabelText() );
    CPPUNIT_ASSERT_EQUAL( "label with some markup and mnemonic", m_stWithMarkup->GetLabelText() );
    CPPUNIT_ASSERT_EQUAL( testLabelText4, m_cb->GetLabelText() );


    const wxString testLabelArray[] = {
        "label without mnemonics and markup",
        "label with &mnemonic",
        "label with <span foreground='blue'>some</span> <b>markup</b>",
        "label with <span foreground='blue'>some</span> <b>markup</b> and &mnemonic",
    };

    // test calls to SetLabelText() and then to GetLabelText()

    for ( unsigned int s = 0; s < WXSIZEOF(testLabelArray); s++ )
    {
        SET_LABEL_TEXT(testLabelArray[s]);

        // GetLabelText() should always return the string passed to SetLabelText()
        CPPUNIT_ASSERT_EQUAL( testLabelArray[s], m_st->GetLabelText() );
        CPPUNIT_ASSERT_EQUAL( testLabelArray[s], m_stWithMarkup->GetLabelText() );
        CPPUNIT_ASSERT_EQUAL( testLabelArray[s], m_cb->GetLabelText() );
    }
}

void LabelTestCase::Statics()
{
    CPPUNIT_ASSERT_EQUAL( "mnemonic", wxControl::RemoveMnemonics("&mnemonic") );
    CPPUNIT_ASSERT_EQUAL( "&mnemonic", wxControl::RemoveMnemonics("&&mnemonic") );
    CPPUNIT_ASSERT_EQUAL( "&mnemonic", wxControl::RemoveMnemonics("&&&mnemonic") );
    CPPUNIT_ASSERT_EQUAL( "", wxStaticText::RemoveMarkup("<b></b>") );
    CPPUNIT_ASSERT_EQUAL( "&lt;b&gt;&lt;/b&gt;&amp;&quot;&quot;&apos;", 
                          wxStaticText::EscapeMarkup("<b></b>&\"\"'") );
}
=======
///////////////////////////////////////////////////////////////////////////////
// Name:        tests/controls/label.cpp
// Purpose:     wxControl and wxStaticText label tests
// Author:      Francesco Montorsi
// Created:     2010-3-21
// RCS-ID:      $Id$
// Copyright:   (c) 2010 Francesco Montorsi
///////////////////////////////////////////////////////////////////////////////

// ----------------------------------------------------------------------------
// headers
// ----------------------------------------------------------------------------

#include "testprec.h"

#ifdef __BORLANDC__
    #pragma hdrstop
#endif

#ifndef WX_PRECOMP
    #include "wx/app.h"
#endif // WX_PRECOMP

#include "wx/control.h"
#include "wx/stattext.h"
#include "wx/checkbox.h"

// ----------------------------------------------------------------------------
// test class
// ----------------------------------------------------------------------------

class LabelTestCase : public CppUnit::TestCase
{
public:
    LabelTestCase() { }

    virtual void setUp();
    virtual void tearDown();

private:
    CPPUNIT_TEST_SUITE( LabelTestCase );
        CPPUNIT_TEST( GetLabel );
        CPPUNIT_TEST( GetLabelText );
        CPPUNIT_TEST( Statics );
    CPPUNIT_TEST_SUITE_END();

    void GetLabel();
    void GetLabelText();
    void Statics();

    wxStaticText *m_st, *m_stWithMarkup;

    // we cannot test wxControl directly (it's abstract) so we rather test wxCheckBox
    wxCheckBox *m_cb;

    DECLARE_NO_COPY_CLASS(LabelTestCase)
};

// register in the unnamed registry so that these tests are run by default
CPPUNIT_TEST_SUITE_REGISTRATION( LabelTestCase );

// also include in it's own registry so that these tests can be run alone
CPPUNIT_TEST_SUITE_NAMED_REGISTRATION( LabelTestCase, "LabelTestCase" );

// ----------------------------------------------------------------------------
// test initialization
// ----------------------------------------------------------------------------

#define ORIGINAL_LABEL      "original label"

void LabelTestCase::setUp()
{
    m_st = new wxStaticText(wxTheApp->GetTopWindow(), wxID_ANY, ORIGINAL_LABEL);
    m_stWithMarkup = new wxStaticText(wxTheApp->GetTopWindow(), wxID_ANY, ORIGINAL_LABEL,
                                      wxDefaultPosition, wxDefaultSize, wxST_MARKUP);

    m_cb = new wxCheckBox(wxTheApp->GetTopWindow(), wxID_ANY, ORIGINAL_LABEL);

    CPPUNIT_ASSERT_EQUAL( ORIGINAL_LABEL, m_st->GetLabel() );
    CPPUNIT_ASSERT_EQUAL( ORIGINAL_LABEL, m_stWithMarkup->GetLabel() );
    CPPUNIT_ASSERT_EQUAL( ORIGINAL_LABEL, m_cb->GetLabel() );
}

void LabelTestCase::tearDown()
{
    wxDELETE(m_st);
    wxDELETE(m_stWithMarkup);
    wxDELETE(m_cb);
}

// ----------------------------------------------------------------------------
// the tests themselves
// ----------------------------------------------------------------------------

#define SET_LABEL(str)                              \
        m_st->SetLabel(str);                        \
        m_stWithMarkup->SetLabel(str);              \
        m_cb->SetLabel(str);

#define SET_LABEL_TEXT(str)                         \
        m_st->SetLabelText(str);                    \
        m_stWithMarkup->SetLabelText(str);          \
        m_cb->SetLabelText(str);

void LabelTestCase::GetLabel()
{
    const wxString testLabelArray[] = {
        "label without mnemonics and markup",
        "label with &mnemonic",
        "label with <span foreground='blue'>some</span> <b>markup</b>",
        "label with <span foreground='blue'>some</span> <b>markup</b> and &mnemonic",
    };

    // test calls to SetLabel() and then to GetLabel()

    for ( unsigned int s = 0; s < WXSIZEOF(testLabelArray); s++ )
    {
        SET_LABEL(testLabelArray[s]);

        // GetLabel() should always return the string passed to SetLabel()
        CPPUNIT_ASSERT_EQUAL( testLabelArray[s], m_st->GetLabel() );
        CPPUNIT_ASSERT_EQUAL( testLabelArray[s], m_stWithMarkup->GetLabel() );
        CPPUNIT_ASSERT_EQUAL( testLabelArray[s], m_cb->GetLabel() );
    }


    // test calls to SetLabelText() and then to GetLabel()

    const wxString& testLabel = "label without mnemonics and markup";
    SET_LABEL_TEXT(testLabel);
    CPPUNIT_ASSERT_EQUAL( testLabel, m_st->GetLabel() );
    CPPUNIT_ASSERT_EQUAL( testLabel, m_stWithMarkup->GetLabel() );
    CPPUNIT_ASSERT_EQUAL( testLabel, m_cb->GetLabel() );

    const wxString& testLabel2 = "label with &mnemonic";
    const wxString& testLabelText2 = "label with &&mnemonic";
    SET_LABEL_TEXT(testLabel2);
    CPPUNIT_ASSERT_EQUAL( testLabelText2, m_st->GetLabel() );
    CPPUNIT_ASSERT_EQUAL( "label with &amp;mnemonic", m_stWithMarkup->GetLabel() );
    CPPUNIT_ASSERT_EQUAL( testLabelText2, m_cb->GetLabel() );

    const wxString& testLabel3 = "label with <span foreground='blue'>some</span> <b>markup</b>";
    SET_LABEL_TEXT(testLabel3);
    CPPUNIT_ASSERT_EQUAL( testLabel3, m_st->GetLabel() );
    CPPUNIT_ASSERT_EQUAL( "label with &lt;span foreground=&apos;blue&apos;&gt;some&lt;/span&gt; &lt;b&gt;markup&lt;/b&gt;", m_stWithMarkup->GetLabel() );
    CPPUNIT_ASSERT_EQUAL( testLabel3, m_cb->GetLabel() );

    const wxString& testLabel4 = "label with <span foreground='blue'>some</span> <b>markup</b> and &mnemonic";
    const wxString& testLabelText4 = "label with <span foreground='blue'>some</span> <b>markup</b> and &&mnemonic";
    SET_LABEL_TEXT(testLabel4);
    CPPUNIT_ASSERT_EQUAL( testLabelText4, m_st->GetLabel() );
    CPPUNIT_ASSERT_EQUAL( "label with &lt;span foreground=&apos;blue&apos;&gt;some&lt;/span&gt; &lt;b&gt;markup&lt;/b&gt; and &amp;mnemonic", m_stWithMarkup->GetLabel() );
    CPPUNIT_ASSERT_EQUAL( testLabelText4, m_cb->GetLabel() );
}

void LabelTestCase::GetLabelText()
{
    // test calls to SetLabel() and then to GetLabelText()

    const wxString& testLabel = "label without mnemonics and markup";
    SET_LABEL(testLabel);
    CPPUNIT_ASSERT_EQUAL( testLabel, m_st->GetLabelText() );
    CPPUNIT_ASSERT_EQUAL( testLabel, m_stWithMarkup->GetLabelText() );
    CPPUNIT_ASSERT_EQUAL( testLabel, m_cb->GetLabelText() );

    const wxString& testLabel2 = "label with &mnemonic";
    const wxString& testLabelText2 = "label with mnemonic";
    SET_LABEL(testLabel2);
    CPPUNIT_ASSERT_EQUAL( testLabelText2, m_st->GetLabelText() );
    CPPUNIT_ASSERT_EQUAL( testLabelText2, m_stWithMarkup->GetLabelText() );
    CPPUNIT_ASSERT_EQUAL( testLabelText2, m_cb->GetLabelText() );

    const wxString& testLabel3 = "label with <span foreground='blue'>some</span> <b>markup</b>";
    SET_LABEL(testLabel3);
    CPPUNIT_ASSERT_EQUAL( testLabel3, m_st->GetLabelText() );
    CPPUNIT_ASSERT_EQUAL( "label with some markup", m_stWithMarkup->GetLabelText() );
    CPPUNIT_ASSERT_EQUAL( testLabel3, m_cb->GetLabelText() );

    const wxString& testLabel4 = "label with <span foreground='blue'>some</span> <b>markup</b> and &mnemonic";
    const wxString& testLabelText4 = "label with <span foreground='blue'>some</span> <b>markup</b> and mnemonic";
    SET_LABEL(testLabel4);
    CPPUNIT_ASSERT_EQUAL( testLabelText4, m_st->GetLabelText() );
    CPPUNIT_ASSERT_EQUAL( "label with some markup and mnemonic", m_stWithMarkup->GetLabelText() );
    CPPUNIT_ASSERT_EQUAL( testLabelText4, m_cb->GetLabelText() );


    const wxString testLabelArray[] = {
        "label without mnemonics and markup",
        "label with &mnemonic",
        "label with <span foreground='blue'>some</span> <b>markup</b>",
        "label with <span foreground='blue'>some</span> <b>markup</b> and &mnemonic",
    };

    // test calls to SetLabelText() and then to GetLabelText()

    for ( unsigned int s = 0; s < WXSIZEOF(testLabelArray); s++ )
    {
        SET_LABEL_TEXT(testLabelArray[s]);

        // GetLabelText() should always return the string passed to SetLabelText()
        CPPUNIT_ASSERT_EQUAL( testLabelArray[s], m_st->GetLabelText() );
        CPPUNIT_ASSERT_EQUAL( testLabelArray[s], m_stWithMarkup->GetLabelText() );
        CPPUNIT_ASSERT_EQUAL( testLabelArray[s], m_cb->GetLabelText() );
    }
}

void LabelTestCase::Statics()
{
    CPPUNIT_ASSERT_EQUAL( "mnemonic", wxControl::RemoveMnemonics("&mnemonic") );
    CPPUNIT_ASSERT_EQUAL( "&mnemonic", wxControl::RemoveMnemonics("&&mnemonic") );
    CPPUNIT_ASSERT_EQUAL( "&mnemonic", wxControl::RemoveMnemonics("&&&mnemonic") );
    CPPUNIT_ASSERT_EQUAL( "", wxStaticText::RemoveMarkup("<b></b>") );
}
>>>>>>> f960e9e7
<|MERGE_RESOLUTION|>--- conflicted
+++ resolved
@@ -1,4 +1,3 @@
-<<<<<<< HEAD
 ///////////////////////////////////////////////////////////////////////////////
 // Name:        tests/controls/label.cpp
 // Purpose:     wxControl and wxStaticText label tests
@@ -213,219 +212,4 @@
     CPPUNIT_ASSERT_EQUAL( "", wxStaticText::RemoveMarkup("<b></b>") );
     CPPUNIT_ASSERT_EQUAL( "&lt;b&gt;&lt;/b&gt;&amp;&quot;&quot;&apos;", 
                           wxStaticText::EscapeMarkup("<b></b>&\"\"'") );
-}
-=======
-///////////////////////////////////////////////////////////////////////////////
-// Name:        tests/controls/label.cpp
-// Purpose:     wxControl and wxStaticText label tests
-// Author:      Francesco Montorsi
-// Created:     2010-3-21
-// RCS-ID:      $Id$
-// Copyright:   (c) 2010 Francesco Montorsi
-///////////////////////////////////////////////////////////////////////////////
-
-// ----------------------------------------------------------------------------
-// headers
-// ----------------------------------------------------------------------------
-
-#include "testprec.h"
-
-#ifdef __BORLANDC__
-    #pragma hdrstop
-#endif
-
-#ifndef WX_PRECOMP
-    #include "wx/app.h"
-#endif // WX_PRECOMP
-
-#include "wx/control.h"
-#include "wx/stattext.h"
-#include "wx/checkbox.h"
-
-// ----------------------------------------------------------------------------
-// test class
-// ----------------------------------------------------------------------------
-
-class LabelTestCase : public CppUnit::TestCase
-{
-public:
-    LabelTestCase() { }
-
-    virtual void setUp();
-    virtual void tearDown();
-
-private:
-    CPPUNIT_TEST_SUITE( LabelTestCase );
-        CPPUNIT_TEST( GetLabel );
-        CPPUNIT_TEST( GetLabelText );
-        CPPUNIT_TEST( Statics );
-    CPPUNIT_TEST_SUITE_END();
-
-    void GetLabel();
-    void GetLabelText();
-    void Statics();
-
-    wxStaticText *m_st, *m_stWithMarkup;
-
-    // we cannot test wxControl directly (it's abstract) so we rather test wxCheckBox
-    wxCheckBox *m_cb;
-
-    DECLARE_NO_COPY_CLASS(LabelTestCase)
-};
-
-// register in the unnamed registry so that these tests are run by default
-CPPUNIT_TEST_SUITE_REGISTRATION( LabelTestCase );
-
-// also include in it's own registry so that these tests can be run alone
-CPPUNIT_TEST_SUITE_NAMED_REGISTRATION( LabelTestCase, "LabelTestCase" );
-
-// ----------------------------------------------------------------------------
-// test initialization
-// ----------------------------------------------------------------------------
-
-#define ORIGINAL_LABEL      "original label"
-
-void LabelTestCase::setUp()
-{
-    m_st = new wxStaticText(wxTheApp->GetTopWindow(), wxID_ANY, ORIGINAL_LABEL);
-    m_stWithMarkup = new wxStaticText(wxTheApp->GetTopWindow(), wxID_ANY, ORIGINAL_LABEL,
-                                      wxDefaultPosition, wxDefaultSize, wxST_MARKUP);
-
-    m_cb = new wxCheckBox(wxTheApp->GetTopWindow(), wxID_ANY, ORIGINAL_LABEL);
-
-    CPPUNIT_ASSERT_EQUAL( ORIGINAL_LABEL, m_st->GetLabel() );
-    CPPUNIT_ASSERT_EQUAL( ORIGINAL_LABEL, m_stWithMarkup->GetLabel() );
-    CPPUNIT_ASSERT_EQUAL( ORIGINAL_LABEL, m_cb->GetLabel() );
-}
-
-void LabelTestCase::tearDown()
-{
-    wxDELETE(m_st);
-    wxDELETE(m_stWithMarkup);
-    wxDELETE(m_cb);
-}
-
-// ----------------------------------------------------------------------------
-// the tests themselves
-// ----------------------------------------------------------------------------
-
-#define SET_LABEL(str)                              \
-        m_st->SetLabel(str);                        \
-        m_stWithMarkup->SetLabel(str);              \
-        m_cb->SetLabel(str);
-
-#define SET_LABEL_TEXT(str)                         \
-        m_st->SetLabelText(str);                    \
-        m_stWithMarkup->SetLabelText(str);          \
-        m_cb->SetLabelText(str);
-
-void LabelTestCase::GetLabel()
-{
-    const wxString testLabelArray[] = {
-        "label without mnemonics and markup",
-        "label with &mnemonic",
-        "label with <span foreground='blue'>some</span> <b>markup</b>",
-        "label with <span foreground='blue'>some</span> <b>markup</b> and &mnemonic",
-    };
-
-    // test calls to SetLabel() and then to GetLabel()
-
-    for ( unsigned int s = 0; s < WXSIZEOF(testLabelArray); s++ )
-    {
-        SET_LABEL(testLabelArray[s]);
-
-        // GetLabel() should always return the string passed to SetLabel()
-        CPPUNIT_ASSERT_EQUAL( testLabelArray[s], m_st->GetLabel() );
-        CPPUNIT_ASSERT_EQUAL( testLabelArray[s], m_stWithMarkup->GetLabel() );
-        CPPUNIT_ASSERT_EQUAL( testLabelArray[s], m_cb->GetLabel() );
-    }
-
-
-    // test calls to SetLabelText() and then to GetLabel()
-
-    const wxString& testLabel = "label without mnemonics and markup";
-    SET_LABEL_TEXT(testLabel);
-    CPPUNIT_ASSERT_EQUAL( testLabel, m_st->GetLabel() );
-    CPPUNIT_ASSERT_EQUAL( testLabel, m_stWithMarkup->GetLabel() );
-    CPPUNIT_ASSERT_EQUAL( testLabel, m_cb->GetLabel() );
-
-    const wxString& testLabel2 = "label with &mnemonic";
-    const wxString& testLabelText2 = "label with &&mnemonic";
-    SET_LABEL_TEXT(testLabel2);
-    CPPUNIT_ASSERT_EQUAL( testLabelText2, m_st->GetLabel() );
-    CPPUNIT_ASSERT_EQUAL( "label with &amp;mnemonic", m_stWithMarkup->GetLabel() );
-    CPPUNIT_ASSERT_EQUAL( testLabelText2, m_cb->GetLabel() );
-
-    const wxString& testLabel3 = "label with <span foreground='blue'>some</span> <b>markup</b>";
-    SET_LABEL_TEXT(testLabel3);
-    CPPUNIT_ASSERT_EQUAL( testLabel3, m_st->GetLabel() );
-    CPPUNIT_ASSERT_EQUAL( "label with &lt;span foreground=&apos;blue&apos;&gt;some&lt;/span&gt; &lt;b&gt;markup&lt;/b&gt;", m_stWithMarkup->GetLabel() );
-    CPPUNIT_ASSERT_EQUAL( testLabel3, m_cb->GetLabel() );
-
-    const wxString& testLabel4 = "label with <span foreground='blue'>some</span> <b>markup</b> and &mnemonic";
-    const wxString& testLabelText4 = "label with <span foreground='blue'>some</span> <b>markup</b> and &&mnemonic";
-    SET_LABEL_TEXT(testLabel4);
-    CPPUNIT_ASSERT_EQUAL( testLabelText4, m_st->GetLabel() );
-    CPPUNIT_ASSERT_EQUAL( "label with &lt;span foreground=&apos;blue&apos;&gt;some&lt;/span&gt; &lt;b&gt;markup&lt;/b&gt; and &amp;mnemonic", m_stWithMarkup->GetLabel() );
-    CPPUNIT_ASSERT_EQUAL( testLabelText4, m_cb->GetLabel() );
-}
-
-void LabelTestCase::GetLabelText()
-{
-    // test calls to SetLabel() and then to GetLabelText()
-
-    const wxString& testLabel = "label without mnemonics and markup";
-    SET_LABEL(testLabel);
-    CPPUNIT_ASSERT_EQUAL( testLabel, m_st->GetLabelText() );
-    CPPUNIT_ASSERT_EQUAL( testLabel, m_stWithMarkup->GetLabelText() );
-    CPPUNIT_ASSERT_EQUAL( testLabel, m_cb->GetLabelText() );
-
-    const wxString& testLabel2 = "label with &mnemonic";
-    const wxString& testLabelText2 = "label with mnemonic";
-    SET_LABEL(testLabel2);
-    CPPUNIT_ASSERT_EQUAL( testLabelText2, m_st->GetLabelText() );
-    CPPUNIT_ASSERT_EQUAL( testLabelText2, m_stWithMarkup->GetLabelText() );
-    CPPUNIT_ASSERT_EQUAL( testLabelText2, m_cb->GetLabelText() );
-
-    const wxString& testLabel3 = "label with <span foreground='blue'>some</span> <b>markup</b>";
-    SET_LABEL(testLabel3);
-    CPPUNIT_ASSERT_EQUAL( testLabel3, m_st->GetLabelText() );
-    CPPUNIT_ASSERT_EQUAL( "label with some markup", m_stWithMarkup->GetLabelText() );
-    CPPUNIT_ASSERT_EQUAL( testLabel3, m_cb->GetLabelText() );
-
-    const wxString& testLabel4 = "label with <span foreground='blue'>some</span> <b>markup</b> and &mnemonic";
-    const wxString& testLabelText4 = "label with <span foreground='blue'>some</span> <b>markup</b> and mnemonic";
-    SET_LABEL(testLabel4);
-    CPPUNIT_ASSERT_EQUAL( testLabelText4, m_st->GetLabelText() );
-    CPPUNIT_ASSERT_EQUAL( "label with some markup and mnemonic", m_stWithMarkup->GetLabelText() );
-    CPPUNIT_ASSERT_EQUAL( testLabelText4, m_cb->GetLabelText() );
-
-
-    const wxString testLabelArray[] = {
-        "label without mnemonics and markup",
-        "label with &mnemonic",
-        "label with <span foreground='blue'>some</span> <b>markup</b>",
-        "label with <span foreground='blue'>some</span> <b>markup</b> and &mnemonic",
-    };
-
-    // test calls to SetLabelText() and then to GetLabelText()
-
-    for ( unsigned int s = 0; s < WXSIZEOF(testLabelArray); s++ )
-    {
-        SET_LABEL_TEXT(testLabelArray[s]);
-
-        // GetLabelText() should always return the string passed to SetLabelText()
-        CPPUNIT_ASSERT_EQUAL( testLabelArray[s], m_st->GetLabelText() );
-        CPPUNIT_ASSERT_EQUAL( testLabelArray[s], m_stWithMarkup->GetLabelText() );
-        CPPUNIT_ASSERT_EQUAL( testLabelArray[s], m_cb->GetLabelText() );
-    }
-}
-
-void LabelTestCase::Statics()
-{
-    CPPUNIT_ASSERT_EQUAL( "mnemonic", wxControl::RemoveMnemonics("&mnemonic") );
-    CPPUNIT_ASSERT_EQUAL( "&mnemonic", wxControl::RemoveMnemonics("&&mnemonic") );
-    CPPUNIT_ASSERT_EQUAL( "&mnemonic", wxControl::RemoveMnemonics("&&&mnemonic") );
-    CPPUNIT_ASSERT_EQUAL( "", wxStaticText::RemoveMarkup("<b></b>") );
-}
->>>>>>> f960e9e7
+}